{% extends "relay-list.html" %}
{% from "macros.html" import navigation, detail_summary %}
<<<<<<< HEAD
{% set country_orig = relays.json['relay_subset'][0]['country_name'] %}
{% set country_abbr = relays.json['relay_subset'][0]['country'] %}
=======
{% set country_orig = relays.json['relay_subset'][0]['country_name']|escape %}
{% set country_abbr = relays.json['relay_subset'][0]['country']|escape %}
>>>>>>> e36a67bb
{% if country_orig in sp_countries %}
    {% set country_name = 'The ' + country_orig %}
{% else %}
    {% set country_name = country_orig %}
{% endif %}
{% block title %}Tor Relays :: {{ country_name }}{% endblock %}
{% block header %}View {{ country_name }} Details{% endblock %}
{% block navigation -%}
{{ navigation('countries', page_ctx) }}
{% endblock -%}
{% block description %}{{ country_name }} ({{ country_abbr }}) summary:
{{ detail_summary(bandwidth, bandwidth_unit, guard_bandwidth, middle_bandwidth, exit_bandwidth, consensus_weight_fraction, guard_consensus_weight_fraction, middle_consensus_weight_fraction, exit_consensus_weight_fraction, guard_count, middle_count, exit_count, relays.json['relay_subset']|length, network_position) }}{% endblock %}<|MERGE_RESOLUTION|>--- conflicted
+++ resolved
@@ -1,12 +1,7 @@
 {% extends "relay-list.html" %}
 {% from "macros.html" import navigation, detail_summary %}
-<<<<<<< HEAD
-{% set country_orig = relays.json['relay_subset'][0]['country_name'] %}
-{% set country_abbr = relays.json['relay_subset'][0]['country'] %}
-=======
 {% set country_orig = relays.json['relay_subset'][0]['country_name']|escape %}
 {% set country_abbr = relays.json['relay_subset'][0]['country']|escape %}
->>>>>>> e36a67bb
 {% if country_orig in sp_countries %}
     {% set country_name = 'The ' + country_orig %}
 {% else %}
