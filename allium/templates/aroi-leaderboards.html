--- conflicted
+++ resolved
@@ -13,17 +13,6 @@
 
 {{ navigation('aroi', page_ctx) }}
 
-<<<<<<< HEAD
-<!-- Quick Navigation -->
-<nav class="well aroi-nav-spacing">
-    <h4>📍 Quick Navigation</h4>
-    
-    <!-- Primary Navigation Row -->
-    <div class="aroi-primary-nav">
-        <a href="#champions" class="btn btn-md btn-primary">🏅 Champions</a>
-        <a href="#podium" class="btn btn-md btn-info">🥇 Top 3</a>
-        <a href="#rankings" class="btn btn-md btn-success">📊 Top 25</a>
-=======
 <!-- Compact Quick Navigation -->
 <nav class="well aroi-compact-nav">
     <!-- Primary Navigation (centered) -->
@@ -31,7 +20,6 @@
         <a href="#champions" class="btn btn-sm btn-primary">🏅 Champions</a>
         <a href="#podium" class="btn btn-sm btn-info">🥇 Top 3</a>
         <a href="#rankings" class="btn btn-sm btn-success">📊 Top 25</a>
->>>>>>> b910e0c5
     </div>
     
     <!-- Category Links (compact inline) -->
