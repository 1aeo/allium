--- conflicted
+++ resolved
@@ -5,11 +5,7 @@
 {% endblock -%}
 {% block body -%}
 <div id="content">
-<<<<<<< HEAD
-<h2>View Relay "{{ relay['nickname']|escape }}"</h2>
-=======
 <h2>View Relay "{{ relay['nickname'] }}"</h2>
->>>>>>> e36a67bb
 {% set relay_data = {'nickname': relay['nickname'], 'fingerprint': relay['fingerprint'], 'as_number': relay['as']} %}
 {{ navigation('all', page_ctx) }}
 <h4>
@@ -174,15 +170,6 @@
 {% if relay['verified_host_names'] -%}
 {% for hostname in relay['verified_host_names'] -%}
 <span class="verified-hostname" title="verified hostname">{{ hostname|escape }}</span>{% if not loop.last %}, {% endif %}
-<<<<<<< HEAD
-{% endfor %} | {% for address in relay['or_addresses'] -%}{{ address|escape }}{% if not loop.last %}, {% endif %}{% endfor -%}
-{% elif relay['unverified_host_names'] -%}
-{% for hostname in relay['unverified_host_names'] -%}
-<span class="unverified-hostname" title="unverified hostname">{{ hostname|escape }}</span>{% if not loop.last %}, {% endif %}
-{% endfor %} | {% for address in relay['or_addresses'] -%}{{ address|escape }}{% if not loop.last %}, {% endif %}{% endfor -%}
-{% else -%}
-{% for address in relay['or_addresses'] -%}{{ address|escape }}{% if not loop.last %}, {% endif %}{% endfor -%}
-=======
 {% endfor %} | {% for address in relay['or_addresses'] -%}{{ address }}{% if not loop.last %}, {% endif %}{% endfor -%}
 {% elif relay['unverified_host_names'] -%}
 {% for hostname in relay['unverified_host_names'] -%}
@@ -190,7 +177,6 @@
 {% endfor %} | {% for address in relay['or_addresses'] -%}{{ address }}{% if not loop.last %}, {% endif %}{% endfor -%}
 {% else -%}
 {% for address in relay['or_addresses'] -%}{{ address }}{% if not loop.last %}, {% endif %}{% endfor -%}
->>>>>>> e36a67bb
 {% endif -%}
 </dd>
 <dt>
