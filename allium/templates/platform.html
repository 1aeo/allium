--- conflicted
+++ resolved
@@ -1,10 +1,6 @@
 {% extends "relay-list.html" %}
 {% from "macros.html" import navigation, detail_summary %}
-<<<<<<< HEAD
-{% set platform_name = relays.json['relay_subset'][0]['platform'] %}
-=======
 {% set platform_name = relays.json['relay_subset'][0]['platform']|escape %}
->>>>>>> e36a67bb
 {% block title %}Tor Relays :: {{ platform_name }}{% endblock %}
 {% block header %}View Platform {{ platform_name }} Details{% endblock %}
 {% block navigation -%}
