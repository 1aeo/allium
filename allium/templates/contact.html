--- conflicted
+++ resolved
@@ -68,11 +68,7 @@
                         {% endif %}
                     </li>
                     
-<<<<<<< HEAD
-                    <li><strong><span title="Network position indicates the strategic role distribution of relays. Labels: Guard-focused (>60% guard), Exit-focused (>40% exit), Multi-role (both guard and exit >20%), Balanced (mixed roles), Guard-only (100% guard), Exit-only (100% exit), Middle-only (100% middle)">Network Position</span>:</strong> {{ network_position.formatted_string }}</li>
-=======
                     <li><strong><span title="Network position indicates the strategic role distribution of relays. Labels: Guard-focused (>60% guard), Exit-focused (>40% exit), Multi-role (both guard and exit >20%), Balanced (mixed roles), Guard-only (100% guard), Exit-only (100% exit), Middle-only (100% middle)">Network Position</span>:</strong> {{ network_position.formatted_string if network_position.formatted_string else network_position }}</li>
->>>>>>> e45b03e6
                 </ul>
             </div>
         </div>
@@ -100,10 +96,6 @@
                 <li><strong><span title="Bandwidth measurements show how many relays are measured by directory authorities for consensus weight calculation. Measured relays contribute more effectively to the network.">Bandwidth Measurements</span>:</strong> {{ intelligence.measurement_status }}</li>
                 {% endif %}
                 
-<<<<<<< HEAD
-                {% if intelligence.performance_status %}
-                <li><strong><span title="Performance insights identify underutilized relays with high bandwidth (>10MB/s) but low consensus weight (<0.05% of bandwidth). These relays may need configuration optimization or better connectivity.">Performance Insights</span>:</strong> {{ intelligence.performance_underutilized }} underutilized relays - {{ intelligence.performance_status }}{% if intelligence.performance_underutilized_fps %} ({% for fp in intelligence.performance_underutilized_fps %}{% for relay in relays.json['relay_subset'] %}{% if relay['fingerprint'] == fp %}<a href="{{ page_ctx.path_prefix }}relay/{{ relay['fingerprint']|escape }}/">{{ relay['nickname']|escape }}</a>{% endif %}{% endfor %}{% if not loop.last %}, {% endif %}{% endfor %}){% endif %}</li>
-=======
                 {% if intelligence.performance_operator_overall_ratio %}
                 <li><strong><span title="Network efficiency analysis comparing operator performance to network averages. CW/BW ratio = Consensus Weight ÷ Bandwidth × 1,000,000. Higher ratios indicate better network utilization per bandwidth contributed.">Performance Insights</span>:</strong> Overall CW/BW: {% set overall_pct = intelligence.performance_operator_overall_pct|int %}{% set overall_diff = ((intelligence.performance_operator_overall_ratio|float - intelligence.performance_network_overall_ratio|float) / intelligence.performance_network_overall_ratio|float * 100)|round(0)|int %}{% if overall_pct <= 10 %}<span style="color: #c82333; font-weight: bold;">{{ intelligence.performance_operator_overall_ratio }}</span>{% elif overall_pct >= 85 %}<span style="color: #2e7d2e; font-weight: bold;">{{ intelligence.performance_operator_overall_ratio }}</span>{% elif overall_pct < 50 %}<span style="color: #cc9900; font-weight: bold;">{{ intelligence.performance_operator_overall_ratio }}</span>{% else %}{{ intelligence.performance_operator_overall_ratio }}{% endif %}. {% if overall_diff > 0 %}+{{ overall_diff }}% higher{% elif overall_diff < 0 %}{{ overall_diff }}% lower{% else %}Equal to{% endif %} than {{ intelligence.performance_network_overall_ratio }} network average. {{ intelligence.performance_operator_overall_pct }}th percentile with {{ intelligence.performance_network_overall_median }} median.
                     <ul style="list-style-type: disc; padding-left: 20px; margin-top: 0px; margin-bottom: 0;">
@@ -118,7 +110,6 @@
                         {% endif %}
                     </ul>
                 </li>
->>>>>>> e45b03e6
                 {% endif %}
                 
                 {% if intelligence.maturity %}
