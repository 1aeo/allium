{% extends "skeleton.html" -%}
{% set sorted_by_label = sorted_by.split(',')[0].split('.')[1] -%}
{% block title -%}
    Tor Relays :: Families By {{ sorted_by_label|replace('_',
    ' ')|title }}
{% endblock -%}
{% block body -%}
    <h2>
        <a href={{ path_prefix }}>Home</a> :: Families By {{
        sorted_by_label|replace('_', ' ')|title }}
    </h2>
    <p>
        Last fetch was at {{ relays.timestamp }}.
        The set of all relay families with > 1 effective members, sorted by {{
        sorted_by_label|replace('_', ' ') }}. The first seen parameter is taken from the
        oldest relay in the family. Unique AS shows the number of different autonomous systems (networks) the family spans.
    </p>
    <table class="table table-condensed">
        <tr>
            <th title="Grouped by effective family members. Shows AROI domain (when available), number of relays in effective family, and family hash identifier. Hover for full family hash.">Family AROI</th></th>
            {% if sorted_by_label == 'bandwidth' -%}
                <th class="text-center bw-header">Overall / <a href="families-by-guard-bandwidth.html">Guard</a> / <a href="families-by-middle-bandwidth.html">Middle</a> / <a href="families-by-exit-bandwidth.html">Exit</a> BW</th>
            {% elif sorted_by_label == 'guard_bandwidth' -%}
                <th class="text-center bw-header"><a href="families-by-overall-bandwidth.html">Overall</a> / Guard / <a href="families-by-middle-bandwidth.html">Middle</a> / <a href="families-by-exit-bandwidth.html">Exit</a> BW</th>
            {% elif sorted_by_label == 'middle_bandwidth' -%}
                <th class="text-center bw-header"><a href="families-by-overall-bandwidth.html">Overall</a> / <a href="families-by-guard-bandwidth.html">Guard</a> / Middle / <a href="families-by-exit-bandwidth.html">Exit</a> BW</th>
            {% elif sorted_by_label == 'exit_bandwidth' -%}
                <th class="text-center bw-header"><a href="families-by-overall-bandwidth.html">Overall</a> / <a href="families-by-guard-bandwidth.html">Guard</a> / <a href="families-by-middle-bandwidth.html">Middle</a> / Exit BW</th>
            {% else -%}
                <th class="text-center bw-header"><a href="families-by-overall-bandwidth.html">Overall</a> / <a href="families-by-guard-bandwidth.html">Guard</a> / <a href="families-by-middle-bandwidth.html">Middle</a> / <a href="families-by-exit-bandwidth.html">Exit</a> BW</th>
            {% endif -%}
            {% if sorted_by_label == 'consensus_weight_fraction' -%}
                <th title="Consensus weight is a relay's relative share of Tor network bandwidth, based on its advertised bandwidth and uptime." class="text-center cw-header"><a href="families-by-consensus-weight.html">Overall</a> / <a href="families-by-guard-consensus-weight.html">Guard</a> / <a href="families-by-middle-consensus-weight.html">Middle</a> / <a href="families-by-exit-consensus-weight.html">Exit</a> CW</th>
            {% elif sorted_by_label == 'guard_consensus_weight_fraction' -%}
                <th title="Consensus weight is a relay's relative share of Tor network bandwidth, based on its advertised bandwidth and uptime." class="text-center cw-header"><a href="families-by-consensus-weight.html">Overall</a> / Guard / <a href="families-by-middle-consensus-weight.html">Middle</a> / <a href="families-by-exit-consensus-weight.html">Exit</a> CW</th>
            {% elif sorted_by_label == 'middle_consensus_weight_fraction' -%}
                <th title="Consensus weight is a relay's relative share of Tor network bandwidth, based on its advertised bandwidth and uptime." class="text-center cw-header"><a href="families-by-consensus-weight.html">Overall</a> / <a href="families-by-guard-consensus-weight.html">Guard</a> / Middle / <a href="families-by-exit-consensus-weight.html">Exit</a> CW</th>
            {% elif sorted_by_label == 'exit_consensus_weight_fraction' -%}
                <th title="Consensus weight is a relay's relative share of Tor network bandwidth, based on its advertised bandwidth and uptime." class="text-center cw-header"><a href="families-by-consensus-weight.html">Overall</a> / <a href="families-by-guard-consensus-weight.html">Guard</a> / <a href="families-by-middle-consensus-weight.html">Middle</a> / Exit CW</th>
            {% else -%}
                <th title="Consensus weight is a relay's relative share of Tor network bandwidth, based on its advertised bandwidth and uptime." class="text-center cw-header">
                    <a href="families-by-consensus-weight.html">Overall</a> / <a href="families-by-guard-consensus-weight.html">Guard</a> / <a href="families-by-middle-consensus-weight.html">Middle</a> / <a href="families-by-exit-consensus-weight.html">Exit</a> CW
                </th>
            {% endif -%}
            <th class="visible-md visible-lg">Contact</th>
            {% if sorted_by_label == 'exit_count' -%}
                <th class="text-center rc-header">
                    <a href="families-by-guard-count.html">Guard</a> / <a href="families-by-middle-count.html">Middle</a> / Exit
                </th>
            {% elif sorted_by_label == 'guard_count' -%}
                <th class="text-center rc-header">
                    Guard / <a href="families-by-middle-count.html">Middle</a> / <a href="families-by-exit-count.html">Exit</a>
                </th>
            {% elif sorted_by_label == 'middle_count' -%}
                <th class="text-center rc-header">
                    <a href="families-by-guard-count.html">Guard</a> / Middle / <a href="families-by-exit-count.html">Exit</a>
                </th>
            {% else -%}
                <th class="text-center rc-header">
                    <a href="families-by-guard-count.html">Guard</a> / <a href="families-by-middle-count.html">Middle</a> / <a href="families-by-exit-count.html">Exit</a>
                </th>
            {% endif -%}
            {% if sorted_by_label == 'unique_as_count' -%}
                <th>Unique AS</th>
            {% else -%}
                <th>
                    <a href="families-by-unique-as-count.html">Unique AS</a>
                </th>
            {% endif -%}
            {% if sorted_by_label == 'first_seen' -%}
                <th>First Seen</th>
            {% else -%}
                <th>
                    <a href="families-by-first-seen.html">First Seen</a>
                </th>
            {% endif -%}
        </tr>
        <tbody>
            {% set processed = dict() -%}
            {% for k, v in relays.json['sorted']['family'].items()|sort(attribute=sorted_by,
                reverse=True) -%}
                {% if relays.json['relays'][v['relays'][0]]['fingerprint'] not in processed -%}
                    <tr>
                        {% set obs_unit = relays._determine_unit(v['bandwidth']) -%}
                        {% set obs_bandwidth = relays._format_bandwidth_with_unit(v['bandwidth'], obs_unit) -%}
                        {% set guard_bw = relays._format_bandwidth_with_unit(v['guard_bandwidth'], obs_unit) -%}
                        {% set middle_bw = relays._format_bandwidth_with_unit(v['middle_bandwidth'], obs_unit) -%}
                        {% set exit_bw = relays._format_bandwidth_with_unit(v['exit_bandwidth'], obs_unit) -%}
                        <td>
                            {% if v['aroi_domain'] and v['aroi_domain'] != 'none' -%}
                                <a href="{{ path_prefix }}family/{{ k|escape }}/" title="Family {{ k|escape }}" style="text-decoration: underline;">{{ v['aroi_domain']|escape }} ({{ v['relays']|length }} relays) {{ k[:4]|escape }}</a>
                            {% else -%}
                                <a href="{{ path_prefix }}family/{{ k|escape }}/" title="Family {{ k|escape }}" style="text-decoration: underline;">{{ v['relays']|length }} Relays {{ k[:8]|escape }}</a>
                            {% endif -%}
                        </td>
<<<<<<< HEAD
                        {% if v['aroi_domain'] and v['aroi_domain'] != 'none' -%}
                            <td>
                                <a href="{{ path_prefix }}contact/{{ v['contact_md5'] }}/" title="{{ v['aroi_domain']|escape }}">{{ v['aroi_domain']|escape }}</a>
                            </td>
                        {% else -%}
                            <td>none</td>
                        {% endif -%}
                        <td class="text-center bw-data">{{ obs_bandwidth }} / {{ guard_bw }} / {{ middle_bw }} / {{ exit_bw }} {{ obs_unit }}</td>
=======
                        <td>{{ obs_bandwidth }} / {{ guard_bw }} / {{ middle_bw }} / {{ exit_bw }} {{ obs_unit }}</td>
>>>>>>> 4c1ec6e8
                        {% if v['consensus_weight_fraction'] == 0 and v['guard_consensus_weight_fraction'] == 0 and v['middle_consensus_weight_fraction'] == 0 and v['exit_consensus_weight_fraction'] == 0 -%}
                            <td class="text-center cw-data">0% / 0% / 0% / 0%</td>
                        {% else -%}
                            <td class="text-center cw-data">{{ "%.2f%%"|format(v['consensus_weight_fraction'] * 100) }} / {{ "%.2f%%"|format(v['guard_consensus_weight_fraction'] * 100) }} / {{ "%.2f%%"|format(v['middle_consensus_weight_fraction'] * 100) }} / {{ "%.2f%%"|format(v['exit_consensus_weight_fraction'] * 100) }}</td>
                        {% endif -%}
                        {% if v['contact'] -%}
                            <td class="visible-md visible-lg">
                                <a href="{{ path_prefix }}contact/{{ v['contact_md5'] }}/"
                                title="{{ v['contact']|escape }}" class="contact-text">{{ v['contact']|escape }}</a>
                            </td>
                        {% else -%}
                            <td class="visible-md visible-lg">none</td>
                        {% endif -%}
                        <td class="text-center rc-data">{{ v['guard_count'] }} / {{ v['middle_count'] }} / {{ v['exit_count'] }}</td>
                        <td>{{ v['unique_as_count'] }}</td>
                        <td>
                            <a href="{{ path_prefix }}first_seen/{{ v['first_seen'].split(' ', 1)[0]|escape }}">{{ v['first_seen'].split(' ', 1)[0]|escape }}</a>
                        </td>
                        {% for r in v['relays'] -%}
                            {% set _dummy = processed.update({relays.json['relay_subset'][r]['fingerprint']:
                            None}) -%}
                        {% endfor -%}
                    </tr>
                {% endif -%}
            {% endfor -%}
        </tbody>
    </table>
{% endblock -%}<|MERGE_RESOLUTION|>--- conflicted
+++ resolved
@@ -17,7 +17,7 @@
     </p>
     <table class="table table-condensed">
         <tr>
-            <th title="Grouped by effective family members. Shows AROI domain (when available), number of relays in effective family, and family hash identifier. Hover for full family hash.">Family AROI</th></th>
+            <th title="Grouped by effective family members. Shows AROI domain (when available), number of relays in effective family, and family hash identifier. Hover for full family hash.">Family AROI</th>
             {% if sorted_by_label == 'bandwidth' -%}
                 <th class="text-center bw-header">Overall / <a href="families-by-guard-bandwidth.html">Guard</a> / <a href="families-by-middle-bandwidth.html">Middle</a> / <a href="families-by-exit-bandwidth.html">Exit</a> BW</th>
             {% elif sorted_by_label == 'guard_bandwidth' -%}
@@ -93,18 +93,7 @@
                                 <a href="{{ path_prefix }}family/{{ k|escape }}/" title="Family {{ k|escape }}" style="text-decoration: underline;">{{ v['relays']|length }} Relays {{ k[:8]|escape }}</a>
                             {% endif -%}
                         </td>
-<<<<<<< HEAD
-                        {% if v['aroi_domain'] and v['aroi_domain'] != 'none' -%}
-                            <td>
-                                <a href="{{ path_prefix }}contact/{{ v['contact_md5'] }}/" title="{{ v['aroi_domain']|escape }}">{{ v['aroi_domain']|escape }}</a>
-                            </td>
-                        {% else -%}
-                            <td>none</td>
-                        {% endif -%}
                         <td class="text-center bw-data">{{ obs_bandwidth }} / {{ guard_bw }} / {{ middle_bw }} / {{ exit_bw }} {{ obs_unit }}</td>
-=======
-                        <td>{{ obs_bandwidth }} / {{ guard_bw }} / {{ middle_bw }} / {{ exit_bw }} {{ obs_unit }}</td>
->>>>>>> 4c1ec6e8
                         {% if v['consensus_weight_fraction'] == 0 and v['guard_consensus_weight_fraction'] == 0 and v['middle_consensus_weight_fraction'] == 0 and v['exit_consensus_weight_fraction'] == 0 -%}
                             <td class="text-center cw-data">0% / 0% / 0% / 0%</td>
                         {% else -%}
