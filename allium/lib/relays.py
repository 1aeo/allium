"""
File: relays.py

Relays class object consisting of relays (list of dict) and onionoo fetch
timestamp
"""

import hashlib
import json
import os
import re
import sys
import time
import urllib.request
from shutil import rmtree
from jinja2 import Environment, FileSystemLoader
from .aroileaders import _calculate_aroi_leaderboards
from .progress import log_progress, get_memory_usage
import logging
<<<<<<< HEAD
import statistics
=======
>>>>>>> e45b03e6

ABS_PATH = os.path.dirname(os.path.abspath(__file__))

# Utility functions for Jinja2 filters (standalone versions of Relays methods)
def determine_unit(bandwidth_bytes, use_bits=False):
    """Determine unit - simple threshold checking"""
    if use_bits:
        bits = bandwidth_bytes * 8
        if bits >= 1000000000:  # If greater than or equal to 1 Gbit/s
            return "Gbit/s"
        elif bits >= 1000000:  # If greater than or equal to 1 Mbit/s
            return "Mbit/s"
        else:
            return "Kbit/s"
    else:
        if bandwidth_bytes >= 1000000000:  # If greater than or equal to 1 GB/s
            return "GB/s"
        elif bandwidth_bytes >= 1000000:  # If greater than or equal to 1 MB/s
            return "MB/s"
        else:
            return "KB/s"

def get_divisor_for_unit(unit):
    """Simple dictionary lookup for divisors"""
    divisors = {
        # Bits (convert bytes to bits, then to unit)
        "Gbit/s": 125000000,   # 1000000000 / 8
        "Mbit/s": 125000,      # 1000000 / 8  
        "Kbit/s": 125,         # 1000 / 8
        # Bytes  
        "GB/s": 1000000000,
        "MB/s": 1000000,
        "KB/s": 1000
    }
    if unit in divisors:
        return divisors[unit]
    raise ValueError(f"Unknown unit: {unit}")

def format_bandwidth_with_unit(bandwidth_bytes, unit, decimal_places=2):
    """Format bandwidth using specified unit with configurable decimal places"""
    divisor = get_divisor_for_unit(unit)
    value = bandwidth_bytes / divisor
    return f"{value:.{decimal_places}f}"

def format_time_ago(timestamp_str):
    """Format timestamp as multi-unit time ago (e.g., '2y 3m 2w ago')"""
    from datetime import datetime, timezone
    
    try:
        # Parse the timestamp string
        timestamp = datetime.strptime(timestamp_str, '%Y-%m-%d %H:%M:%S')
        timestamp = timestamp.replace(tzinfo=timezone.utc)
        now = datetime.now(timezone.utc)
        
        # Calculate time difference
        diff = now - timestamp
        total_seconds = int(diff.total_seconds())
        
        if total_seconds < 0:
            return "in the future"
        
        # Time unit calculations
        years = total_seconds // (365 * 24 * 3600)
        remainder = total_seconds % (365 * 24 * 3600)
        
        months = remainder // (30 * 24 * 3600)
        remainder = remainder % (30 * 24 * 3600)
        
        weeks = remainder // (7 * 24 * 3600)
        remainder = remainder % (7 * 24 * 3600)
        
        days = remainder // (24 * 3600)
        remainder = remainder % (24 * 3600)
        
        hours = remainder // 3600
        remainder = remainder % 3600
        
        minutes = remainder // 60
        seconds = remainder % 60
        
        # Build the result with up to 3 largest units
        parts = []
        units = [
            (years, 'y'),
            (months, 'mo'),
            (weeks, 'w'),
            (days, 'd'),
            (hours, 'h'),
            (minutes, 'm'),
            (seconds, 's')
        ]
        
        # Take the 3 largest non-zero units
        for value, unit in units:
            if value > 0:
                parts.append(f"{value}{unit}")
            if len(parts) == 3:
                break
        
        if not parts:
            return "just now"
        
        return " ".join(parts) + " ago"
        
    except (ValueError, TypeError):
        return "unknown"

ENV = Environment(
    loader=FileSystemLoader(os.path.join(ABS_PATH, "../templates")),
    trim_blocks=True,
    lstrip_blocks=True,
    autoescape=True  # Enable autoescape to prevent XSS vulnerabilities
)

# Create filters that can access context for use_bits parameter
def determine_unit_filter(bandwidth_bytes, use_bits=False):
    """Filter version of determine_unit that handles context access"""
    return determine_unit(bandwidth_bytes, use_bits)

def format_bandwidth_filter(bandwidth_bytes, unit=None, use_bits=False, decimal_places=2):
    """Filter that determines unit and formats bandwidth in one step"""
    if unit is None:
        unit = determine_unit(bandwidth_bytes, use_bits)
    return format_bandwidth_with_unit(bandwidth_bytes, unit, decimal_places)

# Add custom filters to the Jinja2 environment
ENV.filters['determine_unit'] = determine_unit_filter
ENV.filters['format_bandwidth_with_unit'] = format_bandwidth_with_unit
ENV.filters['format_bandwidth'] = format_bandwidth_filter
ENV.filters['format_time_ago'] = format_time_ago

class Relays:
    """Relay class consisting of processing routines and onionoo data"""

    def __init__(self, output_dir, onionoo_url, relay_data, use_bits=False, progress=False, start_time=None, progress_step=0, total_steps=34):
        self.output_dir = output_dir
        self.onionoo_url = onionoo_url
        self.use_bits = use_bits
        self.progress = progress
        self.start_time = start_time or time.time()
        self.progress_step = progress_step
        self.total_steps = total_steps
        self.ts_file = os.path.join(os.path.dirname(ABS_PATH), "timestamp")
        
        # Use provided relay data (fetched by coordinator)
        self.json = relay_data
        if self.json is None:
            return
        
        # Generate timestamp for compatibility
        self.timestamp = time.strftime(
            "%a, %d %b %Y %H:%M:%S GMT", time.gmtime(time.time())
        )

        self._fix_missing_observed_bandwidth()
        self._sort_by_observed_bandwidth()
        self._trim_platform()
        self._add_hashed_contact()
        self._process_aroi_contacts()  # Process AROI display info first
        self._preprocess_template_data()  # Pre-compute template optimization data
        self._categorize()  # Then build categories with processed relay objects
        self._generate_aroi_leaderboards()  # Generate AROI operator leaderboards
        self._calculate_network_health_metrics()  # Calculate network health dashboard metrics (regenerated after uptime data)
        self._generate_smart_context()  # Generate intelligence analysis

    def _log_progress(self, message, increment_step=False):
        """Log progress message using shared progress utility"""
        # Note: increment_step parameter is kept for backwards compatibility but not used
        log_progress(message, self.start_time, self.progress_step, self.total_steps, self.progress)


    def _trim_platform(self):
        """
        Trim platform to retain base operating system without version number or
        unnecessary classification which could affect sorting

        e.g. "Tor 0.3.4.9 on Linux" -> "Linux"
        
        Also preserve the original platform information as platform_raw for display
        """
        for relay in self.json["relays"]:
            if relay.get("platform"):
                # Store the original platform information
                relay["platform_raw"] = relay["platform"]
                
                # Apply trimming to the platform field with error handling
                try:
                    # Try the standard format: "Tor x.x.x on Platform"
                    parts = relay["platform"].split(" on ", 1)
                    if len(parts) >= 2:
                        relay["platform"] = parts[1].split(" ")[0]
                        relay["platform"] = relay["platform"].split("/")[-1]  # GNU/*
                    else:
                        # Fallback: use the original platform string
                        relay["platform"] = relay["platform_raw"]
                except (IndexError, AttributeError):
                    # Fallback: use the original platform string
                    relay["platform"] = relay["platform_raw"]

    def _fix_missing_observed_bandwidth(self):
        """
        Set the observed_bandwidth parameter value for any relay missing the
        parameter to 0; the observed_bandwidth parameter is (apparently)
        optional, I hadn't run into an instance of it missing until 2019-10-03

        "[...] Missing if router descriptor containing this information cannot be
        found."
        --https://metrics.torproject.org/onionoo.html#details_relay_observed_bandwidth

        """
        for idx, relay in enumerate(self.json["relays"]):
            if not relay.get("observed_bandwidth"):
                self.json["relays"][idx]["observed_bandwidth"] = 0

    def _simple_aroi_parsing(self, contact):
        """
        Extract AROI domain from contact information if conditions are met.
        For display purposes only - does not affect the stored/hashed contact info.
        More details: https://nusenu.github.io/ContactInfo-Information-Sharing-Specification/
        
        Args:
            contact: The contact string to process
        Returns:
            AROI domain string or empty string if no AROI detected
        """
        if not contact:
            return "none"
            
        # Check if both required patterns are present
        url_match = re.search(r'url:(?:https?://)?([^,\s]+)', contact)
        ciiss_match = 'ciissversion:2' in contact
        
        if url_match and ciiss_match:
            # Extract domain and clean it up
            domain = url_match.group(1)
            
            # Handle protocol URLs (e.g. https://domain.com/path)
            if '://' in domain:
                domain = domain.split('://', 1)[1]
            
            # Remove www. prefix if present
            if domain.startswith('www.'):
                domain = domain[4:]
                
            # Remove trailing slash and anything after first /
            domain = domain.split('/')[0]
            
            return domain
        
        return "none"

    def _process_aroi_contacts(self):
        """
        Process all relay contacts to extract AROI domain information.
        """
        for relay in self.json["relays"]:
            contact = relay.get("contact", "")
            # Extract AROI domain for new display format
            relay["aroi_domain"] = self._simple_aroi_parsing(contact)

    def _add_hashed_contact(self):
        """
        Adds a hashed contact key/value for every relay
        """
        for idx, relay in enumerate(self.json["relays"]):
            contact = relay.get("contact", "")
            # Hash the original contact info
            self.json["relays"][idx]["contact_md5"] = hashlib.md5(contact.encode("utf-8")).hexdigest()

    def _preprocess_template_data(self):
        """
        Pre-process data for template rendering optimization.
        Pre-compute expensive Jinja2 operations to improve template performance:
        - HTML-escape contact strings (19.95% of template time)
        - HTML-escape flag strings (29.63% of template time) 
        - Lowercase flag strings (11.21% of template time)
        - Pre-split first_seen dates for display
        - Pre-computed percentage values for relay-info pages
        - Pre-computed bandwidth formatting
        - Pre-computed time formatting
        - Pre-computed address parsing
        """
        import html
        
        for relay in self.json["relays"]:
            # Optimization 1: Pre-escape contact strings (19.95% savings)
            if relay.get("contact"):
                relay["contact_escaped"] = html.escape(relay["contact"])
            else:
                relay["contact_escaped"] = ""
                
            # Optimization 2: Pre-escape and lowercase flag strings (40.8% combined savings)
            if relay.get("flags"):
                relay["flags_escaped"] = [html.escape(flag) for flag in relay["flags"]]
                relay["flags_lower_escaped"] = [html.escape(flag.lower()) for flag in relay["flags"]]
            else:
                relay["flags_escaped"] = []
                relay["flags_lower_escaped"] = []
                
            # Optimization 3: Pre-split first_seen dates (used multiple times)
            if relay.get("first_seen"):
                relay["first_seen_date"] = relay["first_seen"].split(' ', 1)[0]
                relay["first_seen_date_escaped"] = html.escape(relay["first_seen_date"])
            else:
                relay["first_seen_date"] = ""
                relay["first_seen_date_escaped"] = ""
                
            # Optimization 4: Pre-compute percentage values for relay-info templates
            # This avoids expensive format operations in individual relay pages
            if relay.get("consensus_weight_fraction") is not None:
                relay["consensus_weight_percentage"] = f"{relay['consensus_weight_fraction'] * 100:.2f}%"
            else:
                relay["consensus_weight_percentage"] = "N/A"
                
            if relay.get("guard_probability") is not None:
                relay["guard_probability_percentage"] = f"{relay['guard_probability'] * 100:.2f}%"
            else:
                relay["guard_probability_percentage"] = "N/A"
                
            if relay.get("middle_probability") is not None:
                relay["middle_probability_percentage"] = f"{relay['middle_probability'] * 100:.2f}%"
            else:
                relay["middle_probability_percentage"] = "N/A"
                
            if relay.get("exit_probability") is not None:
                relay["exit_probability_percentage"] = f"{relay['exit_probability'] * 100:.2f}%"
            else:
                relay["exit_probability_percentage"] = "N/A"
                
            # Optimization 5: Pre-compute bandwidth formatting (major relay-list.html optimization)
            # This avoids calling _determine_unit and _format_bandwidth_with_unit in templates
            obs_bw = relay.get("observed_bandwidth", 0)
            obs_unit = self._determine_unit(obs_bw)
            obs_formatted = self._format_bandwidth_with_unit(obs_bw, obs_unit)
            relay["obs_bandwidth_formatted"] = obs_formatted
            relay["obs_bandwidth_unit"] = obs_unit
            relay["obs_bandwidth_with_unit"] = f"{obs_formatted} {obs_unit}"
            
            # Optimization 6: Pre-compute time ago formatting (expensive function calls)
            if relay.get("last_restarted"):
                relay["last_restarted_ago"] = self._format_time_ago(relay["last_restarted"])
                relay["last_restarted_date"] = relay["last_restarted"].split(' ', 1)[0]
            else:
                relay["last_restarted_ago"] = "unknown"
                relay["last_restarted_date"] = "unknown"
                
            # Optimization 7: Pre-parse IP addresses (string operations)
            if relay.get("or_addresses") and len(relay["or_addresses"]) > 0:
                relay["ip_address"] = relay["or_addresses"][0].split(':', 1)[0]
            else:
                relay["ip_address"] = "unknown"
                
            # Optimization 8: Pre-escape and truncate commonly used fields
            if relay.get("nickname"):
                relay["nickname_escaped"] = html.escape(relay["nickname"])
                relay["nickname_truncated"] = html.escape(relay["nickname"][:14])
            else:
                relay["nickname_escaped"] = "Unknown"
                relay["nickname_truncated"] = "Unknown"
                
            if relay.get("as_name"):
                relay["as_name_escaped"] = html.escape(relay["as_name"])
                relay["as_name_truncated"] = html.escape(relay["as_name"][:20])
            else:
                relay["as_name_escaped"] = "Unknown"
                relay["as_name_truncated"] = "Unknown"
                
            if relay.get("platform"):
                relay["platform_escaped"] = html.escape(relay["platform"])
                relay["platform_truncated"] = html.escape(relay["platform"][:10])
            else:
                relay["platform_escaped"] = "Unknown"
                relay["platform_truncated"] = "Unknown"
                
            # Optimization 9: Pre-escape AROI domain and other commonly used fields
            if relay.get("aroi_domain") and relay["aroi_domain"] != "none":
                relay["aroi_domain_escaped"] = html.escape(relay["aroi_domain"])
            else:
                relay["aroi_domain_escaped"] = "none"
                
            # Optimization 10: Pre-compute time formatting for relay-info pages
            if relay.get("first_seen"):
                relay["first_seen_ago"] = self._format_time_ago(relay["first_seen"])
            else:
                relay["first_seen_ago"] = "unknown"
                
            if relay.get("last_seen"):
                relay["last_seen_ago"] = self._format_time_ago(relay["last_seen"])
            else:
                relay["last_seen_ago"] = "unknown"
                
            # Optimization 11: Pre-compute uptime/downtime display based on last_restarted and running status
            relay["uptime_display"] = self._calculate_uptime_display(relay)
            
            # Initialize uptime API display (will be populated by _reprocess_uptime_data)
            relay["uptime_api_display"] = "0.0%/0.0%/0.0%/0.0%"

    def _reprocess_uptime_data(self):
        """
        Optimized uptime data processing using consolidated single-pass analysis.
        This replaces the previous 3-pass approach with a single optimized loop
        through the uptime data that computes all metrics at once.
        
        Also calculates network-wide uptime percentiles once for all contact pages
        to avoid performance bottlenecks from recalculating for each contact.
        """
        if not hasattr(self, 'uptime_data') or not self.uptime_data:
            return
            
        try:
            from .uptime_utils import process_all_uptime_data_consolidated
            
            # SINGLE PASS PROCESSING: Process all uptime data in one optimized loop
            # This replaces multiple separate loops with consolidated processing
            consolidated_results = process_all_uptime_data_consolidated(
                all_relays=self.json["relays"],
                uptime_data=self.uptime_data,
                include_flag_analysis=True
            )
            
            relay_uptime_data = consolidated_results['relay_uptime_data']
            network_statistics = consolidated_results['network_statistics']
            network_flag_statistics = consolidated_results.get('network_flag_statistics', {})
            
            # Store consolidated results for use by contact page processing
            self._consolidated_uptime_results = consolidated_results
            
            # Apply results to individual relays
            for relay in self.json["relays"]:
                fingerprint = relay.get('fingerprint', '')
                
                # Note: uptime_display was already calculated in _preprocess_template_data()
                # No need to recalculate here since uptime API doesn't modify running/last_restarted/last_seen
                
                # Apply uptime percentages from consolidated processing
                if fingerprint in relay_uptime_data:
                    relay["uptime_percentages"] = relay_uptime_data[fingerprint]['uptime_percentages']
                    # Store flag data for flag reliability analysis
                    relay["_flag_uptime_data"] = relay_uptime_data[fingerprint]['flag_data']
                else:
                    relay["uptime_percentages"] = {'1_month': 0.0, '6_months': 0.0, '1_year': 0.0, '5_years': 0.0}
                    relay["_flag_uptime_data"] = {}
            
            # Apply statistical coloring using consolidated network statistics
            self._apply_statistical_coloring(network_statistics)
            
            # Process flag uptime display data
            self._process_flag_uptime_display(network_flag_statistics)
            
        except Exception as e:
            # Fallback to basic processing if consolidated processing fails
            print(f"Warning: Consolidated uptime processing failed ({e}), falling back to basic processing")
            self._basic_uptime_processing()
            
        # PERFORMANCE OPTIMIZATION: Calculate network-wide uptime percentiles ONCE for all contacts
        # This avoids recalculating the same percentiles for every contact page (major performance optimization)
        if hasattr(self, 'uptime_data') and self.uptime_data:
            from .uptime_utils import calculate_network_uptime_percentiles
            self._log_progress("Calculating network uptime percentiles (6-month period)...")
            self.network_uptime_percentiles = calculate_network_uptime_percentiles(self.uptime_data, '6_months')
            if self.network_uptime_percentiles:
                total_relays = self.network_uptime_percentiles.get('total_relays', 0)
                self._log_progress(f"Network percentiles calculated: {total_relays:,} relays analyzed")
            else:
                self.network_uptime_percentiles = None
                self._log_progress("Network percentiles calculation failed: insufficient data")
        else:
            self.network_uptime_percentiles = None

    def _apply_statistical_coloring(self, network_statistics):
        """
        Apply statistical coloring to relay uptime percentages using pre-computed network statistics.
        
        Args:
            network_statistics (dict): Pre-computed network statistics for each time period
        """
        for relay in self.json["relays"]:
            percentages = relay.get("uptime_percentages", {})
            display_parts = []
            
            # Format as "96.7%/98.2%/93.2%/86.1%" with coloring
            for period in ['1_month', '6_months', '1_year', '5_years']:
                percentage = percentages.get(period, 0.0)
                percentage_str = f"{percentage:.1f}%"
                
                # Apply statistical coloring using pre-computed network statistics
                period_stats = network_statistics.get(period)
                if period_stats and percentage > 0:
                    # Green for perfect uptime (100.0%)
                    if percentage >= 100.0 or abs(percentage - 100.0) < 0.01:
                        percentage_str = f'<span style="color: #28a745;">{percentage_str}</span>'
                    # Red for low outliers (>2 std dev below mean)
                    elif percentage < period_stats['two_sigma_low']:
                        percentage_str = f'<span style="color: #dc3545;">{percentage_str}</span>'
                    # Green for high outliers (>2 std dev above mean)
                    elif percentage > period_stats['two_sigma_high']:
                        percentage_str = f'<span style="color: #28a745;">{percentage_str}</span>'
                    # Yellow for below-mean values
                    elif percentage < period_stats['mean']:
                        percentage_str = f'<span style="color: #cc9900;">{percentage_str}</span>'
                    else:
                        # Above mean but within normal range
                        percentage_str = f'<span style="color: #28a745;">{percentage_str}</span>'
                
                display_parts.append(percentage_str)
            
            # Join with forward slashes
            relay["uptime_api_display"] = "/".join(display_parts)
    
    def _process_flag_uptime_display(self, network_flag_statistics):
        """
        Process flag uptime data into display format with tooltips.
        
        Calculates flag-specific uptime display strings using priority system:
        Exit > Guard > Fast > Running flags. Only shows flags the relay actually has.
        Only displays flag uptime values when they differ from regular uptime.
        
        Args:
            network_flag_statistics (dict): Network-wide flag statistics for comparison
        """
        # Flag priority mapping (Exit > Guard > Fast > Running)
        flag_priority = {'Exit': 1, 'Guard': 2, 'Fast': 3, 'Running': 4}
        flag_display_names = {
            'Exit': 'Exit Node',
            'Guard': 'Entry Guard', 
            'Fast': 'Fast Relay',
            'Running': 'Running Operation'
        }
        
        for relay in self.json["relays"]:
            # Get actual flags this relay has
            relay_flags = set(relay.get('flags', []))
            flag_data = relay.get("_flag_uptime_data", {})
            
            if not flag_data or not relay_flags:
                relay["flag_uptime_display"] = "N/A"
                relay["flag_uptime_tooltip"] = "No flag uptime data available"
                continue
            
            # Determine priority flag from flags the relay ACTUALLY HAS
            selected_flag = None
            best_priority = float('inf')
            
            for flag in flag_data.keys():
                # Only consider flags the relay actually has
                if flag in flag_priority and flag in relay_flags and flag_priority[flag] < best_priority:
                    selected_flag = flag
                    best_priority = flag_priority[flag]
            
            if not selected_flag or selected_flag not in flag_data:
                relay["flag_uptime_display"] = "N/A"
                relay["flag_uptime_tooltip"] = "No prioritized flag data available"
                continue
            
            # Build display string with color coding and prefix
            display_parts = []
            tooltip_parts = []
            flag_display = flag_display_names[selected_flag]
            
            # Get regular uptime percentages for comparison
            regular_uptime = relay.get("uptime_percentages", {})
            
            for period in ['1_month', '6_months', '1_year', '5_years']:
                # Map to short period names for tooltip
                period_short = {'1_month': '1M', '6_months': '6M', '1_year': '1Y', '5_years': '5Y'}[period]
                
                if period in flag_data[selected_flag]:
                    uptime_val = flag_data[selected_flag][period]['uptime']
                    data_points = flag_data[selected_flag][period].get('data_points', 0)
                    
                    # Compare flag uptime with regular uptime before adding prefix
                    regular_uptime_val = regular_uptime.get(period, 0.0)
                    
                    # Only show flag uptime if it differs from regular uptime (allowing for small floating point differences)
                    if abs(uptime_val - regular_uptime_val) < 0.1:
                        # Values are essentially the same, skip showing flag uptime for this period
                        display_parts.append("—")  # Show dash to indicate "same as uptime"
                        tooltip_parts.append(f"{period_short}: Same as uptime ({uptime_val:.1f}%)")
                        continue
                    
                    # Format without prefix
                    percentage_str = f"{uptime_val:.1f}%"
                    
                    # Apply FLAG RELIABILITY color coding (not uptime color coding)
                    color_class = ''
                    
                    # Add network comparison for color determination
                    if (selected_flag in network_flag_statistics and 
                        period in network_flag_statistics[selected_flag] and
                        network_flag_statistics[selected_flag][period]):
                        
                        net_stats = network_flag_statistics[selected_flag][period]
                        net_mean = net_stats.get('mean', 0)
                        two_sigma_low = net_stats.get('two_sigma_low', 0)
                        two_sigma_high = net_stats.get('two_sigma_high', float('inf'))
                        
                        # Enhanced color coding logic matching flag reliability:
                        # Special handling for very low values (≤1%) - likely to be statistical outliers
                        if uptime_val <= 1.0:
                            colored_str = f'<span style="color: #dc3545;">{percentage_str}</span>'  # Red
                        elif uptime_val <= two_sigma_low:
                            colored_str = f'<span style="color: #dc3545;">{percentage_str}</span>'  # Red
                        elif uptime_val >= 99.0:
                            colored_str = f'<span style="color: #28a745;">{percentage_str}</span>'  # Green
                        elif uptime_val > two_sigma_high:
                            colored_str = f'<span style="color: #28a745;">{percentage_str}</span>'  # Green
                        elif uptime_val < net_mean:
                            colored_str = f'<span style="color: #cc9900;">{percentage_str}</span>'  # Yellow
                        else:
                            # Above mean but within normal range - no special coloring
                            colored_str = percentage_str
                    else:
                        # Fallback color coding when no network statistics available
                        if uptime_val <= 1.0:
                            colored_str = f'<span style="color: #dc3545;">{percentage_str}</span>'  # Red
                        elif uptime_val >= 99.0:
                            colored_str = f'<span style="color: #28a745;">{percentage_str}</span>'  # Green
                        else:
                            # Default: no special coloring
                            colored_str = percentage_str
                    
                    display_parts.append(colored_str)
                    
                    # Add network comparison for tooltip (if available)
                    network_comparison = ""
                    if (selected_flag in network_flag_statistics and 
                        period in network_flag_statistics[selected_flag] and
                        network_flag_statistics[selected_flag][period]):
                        
                        net_stats = network_flag_statistics[selected_flag][period]
                        net_mean = net_stats.get('mean', 0)
                        if net_mean > 0:
                            if uptime_val >= net_stats.get('two_sigma_high', float('inf')):
                                network_comparison = f" (exceptional vs network μ {net_mean:.1f}%)"
                            elif uptime_val <= net_stats.get('two_sigma_low', 0):
                                network_comparison = f" (low vs network μ {net_mean:.1f}%)"
                            elif uptime_val < net_mean:
                                network_comparison = f" (below network μ {net_mean:.1f}%)"
                            else:
                                network_comparison = f" (above network μ {net_mean:.1f}%)"
                    
                    tooltip_parts.append(f"{period_short}: {uptime_val:.1f}%{network_comparison}")
                else:
                    # No data for this period
                    display_parts.append("—")
                    tooltip_parts.append(f"{period_short}: No flag data")
            
            # Store results
            # If all periods show dashes (no differences), show "N/A" instead
            if all(part == "—" for part in display_parts):
                relay["flag_uptime_display"] = "Match"
                relay["flag_uptime_tooltip"] = f"{flag_display} flag uptime matches overall uptime across all periods"
            else:
                relay["flag_uptime_display"] = "/".join(display_parts)
                # Generate tooltip in same format as flag reliability
                relay["flag_uptime_tooltip"] = f"{flag_display} flag uptime over time periods: " + ", ".join(tooltip_parts)
    
    def _basic_uptime_processing(self):
        """
        Basic uptime processing fallback if consolidated processing fails.
        This maintains the original logic for compatibility.
        """
        for relay in self.json["relays"]:
            # Basic uptime/downtime display
            relay["uptime_display"] = self._calculate_uptime_display(relay)
            
            # Basic uptime percentages without statistical analysis
            uptime_percentages = {'1_month': 0.0, '6_months': 0.0, '1_year': 0.0, '5_years': 0.0}
            relay["uptime_percentages"] = uptime_percentages
            relay["uptime_api_display"] = "0.0%/0.0%/0.0%/0.0%"
            
            # Initialize flag uptime display for fallback processing
            relay["flag_uptime_display"] = "N/A"
            relay["flag_uptime_tooltip"] = "Uptime data processing failed"

    def _sort_by_observed_bandwidth(self):
        """
        Sort full JSON list by highest observed_bandwidth, retain this order
        during subsequent sorting (country, AS, etc)
        """
        self.json["relays"].sort(
            key=lambda x: x["observed_bandwidth"], reverse=True
        )

    def _write_timestamp(self):
        """
        Store encoded timestamp in a file to retain time of last request, passed
        to onionoo via If-Modified-Since header during fetch() if exists
        """
        timestamp = time.time()
        f_timestamp = time.strftime(
            "%a, %d %b %Y %H:%M:%S GMT", time.gmtime(timestamp)
        )
        if self.json is not None:
            with open(self.ts_file, "w", encoding="utf8") as ts_file:
                ts_file.write(f_timestamp)
        
        return f_timestamp

    def _calculate_network_totals(self):
        """
        Calculate network totals using three different relay counting methodologies:
        - Primary: Each relay counted once, Exit prioritized over Guard > Middle
        - Categories: Each relay counted once with separate Guard+Exit category  
        - All: Count relays in multiple roles (multi-role relays increment multiple counters)
        
        Returns consensus weight totals for backward compatibility.
        Caches all three count types in self.json['network_totals'].
        """
        # Initialize all three counting methods
        primary_counts = {"guard": 0, "middle": 0, "exit": 0, "total": 0}
        categories_counts = {"guard_only": 0, "middle": 0, "exit_only": 0, "guard_exit": 0, "total": 0}
        all_counts = {"guard": 0, "middle": 0, "exit": 0, "total": 0}
        
        # Consensus weight totals (for backward compatibility)
        total_guard_cw = 0
        total_middle_cw = 0  
        total_exit_cw = 0
        
        # Bandwidth totals (for CW/BW ratio calculations - optimization for intelligence_engine.py)
        total_network_bandwidth = 0
        total_guard_bandwidth = 0
        total_exit_bandwidth = 0
        
        # Bandwidth measured tracking
        measured_relays = 0
        
        for relay in self.json['relays']:
            flags = relay.get('flags', [])
            consensus_weight = relay.get('consensus_weight', 0)
            observed_bandwidth = relay.get('observed_bandwidth', 0)
            
            is_guard = 'Guard' in flags
            is_exit = 'Exit' in flags
            
            # Count relays measured by >= 3 bandwidth authorities
            if relay.get('measured') is True:
                measured_relays += 1
            
            # Bandwidth totals (new - for performance optimization)
            total_network_bandwidth += observed_bandwidth
            if is_guard:
                total_guard_bandwidth += observed_bandwidth
            if is_exit:
                total_exit_bandwidth += observed_bandwidth
            
            # Consensus weight calculations (existing logic - matches primary role assignment)
            if is_exit:
                total_exit_cw += consensus_weight
            elif is_guard:
                total_guard_cw += consensus_weight
            else:
                total_middle_cw += consensus_weight
                
            # Primary Role counting (Exit > Guard > Middle priority)
            if is_exit:
                primary_counts["exit"] += 1
            elif is_guard:
                primary_counts["guard"] += 1
            else:
                primary_counts["middle"] += 1
                
            # Role Categories counting (four mutually exclusive categories)
            if is_guard and is_exit:
                categories_counts["guard_exit"] += 1
            elif is_guard and not is_exit:
                categories_counts["guard_only"] += 1
            elif is_exit and not is_guard:
                categories_counts["exit_only"] += 1
            else:
                categories_counts["middle"] += 1
                
            # All Roles counting (multi-role relays increment multiple counters)
            if is_guard:
                all_counts["guard"] += 1
            if is_exit:
                all_counts["exit"] += 1
            if not is_guard and not is_exit:
                all_counts["middle"] += 1
        
        # Set totals
        total_relays = len(self.json['relays'])
        primary_counts["total"] = total_relays
        categories_counts["total"] = total_relays
        all_counts["total"] = total_relays
        
        # Cache all counting methods for template access
        self.json['network_totals'] = {
            # Backward compatibility (primary counts)
            'guard_count': primary_counts["guard"],
            'middle_count': primary_counts["middle"], 
            'exit_count': primary_counts["exit"],
            'total_relays': total_relays,
            
            # New: All three counting methods
            'primary': primary_counts,
            'categories': categories_counts,
            'all': all_counts,
            
            # Bandwidth measured statistics
            'measured_relays': measured_relays,
            'measured_percentage': round((measured_relays / total_relays * 100), 1) if total_relays > 0 else 0.0,
            
            # Consensus weights (unchanged)
            'guard_consensus_weight': total_guard_cw,
            'middle_consensus_weight': total_middle_cw,
            'exit_consensus_weight': total_exit_cw,
            
            # Bandwidth totals (new - for CW/BW ratio performance optimization)
            'total_network_bandwidth': total_network_bandwidth,
            'total_guard_bandwidth': total_guard_bandwidth,
            'total_exit_bandwidth': total_exit_bandwidth
        }
        
        return total_guard_cw, total_middle_cw, total_exit_cw

    def _sort(self, relay, idx, k, v, cw):
        """
        Populate self.sorted dictionary with values from :relay:

        Args:
            relay: relay from which values are derived
            idx:   index at which the relay can be found in self.json['relays']
            k:     the name of the key to use in self.sorted
            v:     the name of the subkey to use in self.sorted[k]
            cw:    consensus weight for this relay (passed to avoid repeated extraction)
        """
        if not v or not re.match(r"^[A-Za-z0-9_-]+$", v):
            return

        if not k in self.json["sorted"]:
            self.json["sorted"][k] = dict()

        if not v in self.json["sorted"][k]:
            self.json["sorted"][k][v] = {
                "relays": list(),
                "bandwidth": 0,
                "guard_bandwidth": 0,
                "middle_bandwidth": 0,
                "exit_bandwidth": 0,
                "exit_count": 0,
                "guard_count": 0,
                "middle_count": 0,
                "consensus_weight": 0,
                "consensus_weight_fraction": 0.0,
                "guard_consensus_weight": 0,
                "middle_consensus_weight": 0,
                "exit_consensus_weight": 0,
                "unique_as_set": set(),  # Track unique AS numbers for families
                "measured_count": 0,  # Track measured relays for families and contacts
            }

        bw = relay["observed_bandwidth"]
        # Use the consensus weight passed from _categorize (no repeated dict lookup)
        self.json["sorted"][k][v]["relays"].append(idx)
        self.json["sorted"][k][v]["bandwidth"] += bw

        if "Exit" in relay["flags"]:
            self.json["sorted"][k][v]["exit_count"] += 1
            self.json["sorted"][k][v]["exit_bandwidth"] += bw
            self.json["sorted"][k][v]["exit_consensus_weight"] += cw
        elif "Guard" in relay["flags"]:
            self.json["sorted"][k][v]["guard_count"] += 1
            self.json["sorted"][k][v]["guard_bandwidth"] += bw
            self.json["sorted"][k][v]["guard_consensus_weight"] += cw
        else:
            self.json["sorted"][k][v]["middle_count"] += 1
            self.json["sorted"][k][v]["middle_bandwidth"] += bw
            self.json["sorted"][k][v]["middle_consensus_weight"] += cw

        # Add consensus weight tracking
        if relay.get("consensus_weight"):
            self.json["sorted"][k][v]["consensus_weight"] += relay["consensus_weight"]
        if relay.get("consensus_weight_fraction"):
            self.json["sorted"][k][v]["consensus_weight_fraction"] += float(relay["consensus_weight_fraction"])

        if k == "as":
            self.json["sorted"][k][v]["country"] = relay.get("country")
            self.json["sorted"][k][v]["country_name"] = relay.get("country")
            self.json["sorted"][k][v]["as_name"] = relay.get("as_name")

        if k == "family" or k == "contact" or k == "country" or k == "platform" or k == "as":
            # Families, contacts, countries, platforms, and networks benefit from additional tracking data:
            # - Contact info and MD5 hash for linking
            # - AROI domain for display purposes  
            # - Unique AS tracking for network diversity analysis
            # - First seen date tracking (oldest relay in group)
            # - For countries, platforms, and networks: also track unique contacts and families
            if k == "country" or k == "platform" or k == "as":
                # Track unique contacts and families for countries, platforms, and networks
                if not self.json["sorted"][k][v].get("unique_contact_set"):
                    self.json["sorted"][k][v]["unique_contact_set"] = set()
                if not self.json["sorted"][k][v].get("unique_family_set"):
                    self.json["sorted"][k][v]["unique_family_set"] = set()
                
                # Add this relay's contact hash to the country/platform/network's unique contacts
                c_str = relay.get("contact", "").encode("utf-8")
                c_hash = hashlib.md5(c_str).hexdigest()
                self.json["sorted"][k][v]["unique_contact_set"].add(c_hash)
                
                # Add this relay's family to the country/platform/network's unique families
                if relay.get("effective_family") and len(relay["effective_family"]) > 1:
                    # Use the first family member as the family identifier
                    family_id = relay["effective_family"][0]
                    self.json["sorted"][k][v]["unique_family_set"].add(family_id)
            if k == "family" or k == "contact" or k == "as":
                # Count measured relays
                if relay.get("measured"):
                    self.json["sorted"][k][v]["measured_count"] += 1 
            
            self.json["sorted"][k][v]["contact"] = relay.get("contact", "")
            self.json["sorted"][k][v]["contact_md5"] = relay.get("contact_md5", "")
            self.json["sorted"][k][v]["aroi_domain"] = relay.get("aroi_domain", "")

            # Track unique AS numbers for this family/contact/country/platform/network
            relay_as = relay.get("as")
            if relay_as:
                self.json["sorted"][k][v]["unique_as_set"].add(relay_as)

            # update the first_seen parameter to always contain the oldest
            # relay's first_seen date
            if not self.json["sorted"][k][v].get("first_seen"):
                self.json["sorted"][k][v]["first_seen"] = relay["first_seen"]
            elif self.json["sorted"][k][v]["first_seen"] > relay["first_seen"]:
                self.json["sorted"][k][v]["first_seen"] = relay["first_seen"]

    def _categorize(self):
        """
        Iterate over self.json['relays'] set and call self._sort() against
        discovered relays with attributes we use to generate static sets
        """
        self.json["sorted"] = dict()
        
        # Initialize all expected categories to prevent template errors with small datasets
        expected_categories = ["as", "country", "platform", "flag", "family", "first_seen", "contact"]
        for category in expected_categories:
            self.json["sorted"][category] = dict()
        
        # Calculate comprehensive network totals once - replaces duplicate calculations
        total_guard_cw, total_middle_cw, total_exit_cw = self._calculate_network_totals()

        for idx, relay in enumerate(self.json["relays"]):
            # Extract consensus weight once per relay to avoid repeated dict lookups
            # This value gets used multiple times: once per _sort call + once for totals
            cw = relay.get("consensus_weight", 0)

            keys = ["as", "country", "platform"]
            for key in keys:
                # Pass consensus weight to avoid re-extracting it in _sort
                self._sort(relay, idx, key, relay.get(key), cw)

            for flag in relay["flags"]:
                self._sort(relay, idx, "flag", flag, cw)

            if relay.get("effective_family"):
                for member in relay["effective_family"]:
                    if not len(relay["effective_family"]) > 1:
                        continue
                    self._sort(relay, idx, "family", member, cw)

            self._sort(
                relay, idx, "first_seen", relay["first_seen"].split(" ")[0], cw
            )

            c_str = relay.get("contact", "").encode("utf-8")
            c_hash = hashlib.md5(c_str).hexdigest()
            self._sort(relay, idx, "contact", c_hash, cw)

        # Calculate consensus weight fractions using the totals we accumulated above
        # This avoids a second full iteration through all relays
        self._calculate_consensus_weight_fractions(total_guard_cw, total_middle_cw, total_exit_cw)
        
        # Calculate family statistics immediately after categorization when data is fresh
        # This calculates both network totals and family-specific statistics for misc-families pages
        self._calculate_and_cache_family_statistics(total_guard_cw, total_middle_cw, total_exit_cw)
        
        # Convert unique AS sets to counts for families, contacts, countries, platforms, and networks
        self._finalize_unique_as_counts()

    def _calculate_consensus_weight_fractions(self, total_guard_cw, total_middle_cw, total_exit_cw):
        """
        Calculate consensus weight fractions for guard, middle, and exit relays
        
        Args:
            total_guard_cw: Total consensus weight of all guard relays in the network
            total_middle_cw: Total consensus weight of all middle relays in the network  
            total_exit_cw: Total consensus weight of all exit relays in the network
            
        These totals are passed from _categorize to avoid re-iterating through all relays.
        """
        # Calculate total consensus weight for overall fractions
        total_consensus_weight = total_guard_cw + total_middle_cw + total_exit_cw
        
        # Calculate fractions for each group using the provided network-wide totals
        for k in self.json["sorted"]:
            for v in self.json["sorted"][k]:
                item = self.json["sorted"][k][v]
                
                # Calculate overall consensus weight fraction
                if total_consensus_weight > 0:
                    item["consensus_weight_fraction"] = item["consensus_weight"] / total_consensus_weight
                else:
                    item["consensus_weight_fraction"] = 0.0
                
                # Calculate fractions, avoiding division by zero
                if total_guard_cw > 0:
                    item["guard_consensus_weight_fraction"] = item["guard_consensus_weight"] / total_guard_cw
                else:
                    item["guard_consensus_weight_fraction"] = 0.0
                    
                if total_middle_cw > 0:
                    item["middle_consensus_weight_fraction"] = item["middle_consensus_weight"] / total_middle_cw
                else:
                    item["middle_consensus_weight_fraction"] = 0.0
                    
                if total_exit_cw > 0:
                    item["exit_consensus_weight_fraction"] = item["exit_consensus_weight"] / total_exit_cw
                else:
                    item["exit_consensus_weight_fraction"] = 0.0
                
                # Pre-compute formatted percentage strings for template optimization
                # This avoids expensive Jinja2 format operations in misc listing templates
                item["consensus_weight_percentage"] = f"{item['consensus_weight_fraction'] * 100:.2f}%"
                item["guard_consensus_weight_percentage"] = f"{item['guard_consensus_weight_fraction'] * 100:.2f}%"
                item["middle_consensus_weight_percentage"] = f"{item['middle_consensus_weight_fraction'] * 100:.2f}%"
                item["exit_consensus_weight_percentage"] = f"{item['exit_consensus_weight_fraction'] * 100:.2f}%"

    def _calculate_and_cache_family_statistics(self, total_guard_cw, total_middle_cw, total_exit_cw):
        """
        Calculate family network totals and enhanced centralization risk statistics
        
        Optimized Python implementation of complex Jinja2 calculations for misc-families pages.
        Replaces expensive template loops with efficient deduplication logic.
        
        Enhanced with four-state family relationship analysis:
        - Standalone: No family relationships declared
        - Alleged Only: Family declared but not mutual
        - Effective Only: All family claims are mutual  
        - Mixed: Some mutual, some one-way relationships
        
        Args:
            total_guard_cw: Total consensus weight of all guard relays in the network
            total_middle_cw: Total consensus weight of all middle relays in the network  
            total_exit_cw: Total consensus weight of all exit relays in the network
            
        These totals are passed from _categorize to avoid re-iterating through all relays.
        """
        # Initialize four-state family relationship counters
        standalone_relays = 0
        alleged_only_relays = 0
        effective_only_relays = 0
        mixed_relays = 0
        
        # Analyze each relay's family relationship state
        for relay in self.json['relays']:
            # Effective family should exclude the relay's own fingerprint and be 2+ members for actual family
            effective_family = relay.get('effective_family', [])
            alleged_family = relay.get('alleged_family', [])
            
            # Remove self-reference from effective family and check if there are other members
            relay_fingerprint = relay.get('fingerprint', '')
            if relay_fingerprint in effective_family:
                effective_family = [fp for fp in effective_family if fp != relay_fingerprint]
            
            has_effective = len(effective_family) > 0
            has_alleged = len(alleged_family) > 0
            
            if not has_effective and not has_alleged:
                standalone_relays += 1
            elif not has_effective and has_alleged:
                alleged_only_relays += 1  
            elif has_effective and not has_alleged:
                effective_only_relays += 1
            else:  # has_effective and has_alleged
                mixed_relays += 1
        
        # Calculate family participation percentages
        total_relay_count = len(self.json['relays'])
        if total_relay_count > 0:
            standalone_percentage = f"{(standalone_relays / total_relay_count) * 100:.1f}"
            alleged_only_percentage = f"{(alleged_only_relays / total_relay_count) * 100:.1f}"
            effective_only_percentage = f"{(effective_only_relays / total_relay_count) * 100:.1f}"
            mixed_percentage = f"{(mixed_relays / total_relay_count) * 100:.1f}"
            effective_total_relays = effective_only_relays + mixed_relays
            effective_total_percentage = f"{(effective_total_relays / total_relay_count) * 100:.1f}"
        else:
            standalone_percentage = alleged_only_percentage = effective_only_percentage = mixed_percentage = effective_total_percentage = "0.0"
            effective_total_relays = 0
        
        # Calculate configuration health metrics
        total_family_declared = alleged_only_relays + effective_only_relays + mixed_relays
        if total_family_declared > 0:
            # Count allegations (from alleged_only + mixed relays)
            total_alleged_count = 0
            total_effective_count = 0
            
            for relay in self.json['relays']:
                alleged_family = relay.get('alleged_family', [])
                effective_family = relay.get('effective_family', [])
                
                if alleged_family:
                    total_alleged_count += len(alleged_family)
                if effective_family:
                    total_effective_count += len(effective_family)
            
            total_family_declarations = total_alleged_count + total_effective_count
            if total_family_declarations > 0:
                misconfigured_percentage = f"{(total_alleged_count / total_family_declarations) * 100:.1f}"
                configured_percentage = f"{(total_effective_count / total_family_declarations) * 100:.1f}"
            else:
                misconfigured_percentage = configured_percentage = "0.0"
        else:
            misconfigured_percentage = configured_percentage = "0.0"
        
        # Process existing family structure for largest family size and large family count
        largest_family_size = 0
        large_family_count = 0
        
        if 'family' in self.json['sorted']:
            processed_fingerprints = set()
            
            # Process each family only once using deduplication
            for k, v in self.json['sorted']['family'].items():
                # Get first relay fingerprint to check if this family was already processed
                first_relay_idx = v['relays'][0]
                first_relay_fingerprint = self.json['relays'][first_relay_idx]['fingerprint']
                
                if first_relay_fingerprint not in processed_fingerprints:
                    # Track actual relay count and largest family
                    family_size = len(v['relays'])
                    largest_family_size = max(largest_family_size, family_size)
                    
                    # Count families with 10+ relays
                    if family_size >= 10:
                        large_family_count += 1
                    
                    # Mark all relays in this family as processed
                    for r in v['relays']:
                        relay_fingerprint = self.json['relays'][r]['fingerprint']
                        processed_fingerprints.add(relay_fingerprint)
        
        # Cache enhanced family statistics
        self.json['family_statistics'] = {
            # Four-state relationship counts
            'standalone_relays': standalone_relays,
            'standalone_percentage': standalone_percentage,
            'alleged_only_relays': alleged_only_relays,
            'alleged_only_percentage': alleged_only_percentage,
            'effective_only_relays': effective_only_relays,
            'effective_only_percentage': effective_only_percentage,
            'mixed_relays': mixed_relays,
            'mixed_percentage': mixed_percentage,
            'effective_total_relays': effective_total_relays,
            'effective_total_percentage': effective_total_percentage,
            
            # Configuration health metrics
            'misconfigured_percentage': misconfigured_percentage,
            'configured_percentage': configured_percentage,
            
            # Existing centralization metrics
            'largest_family_size': largest_family_size,
            'large_family_count': large_family_count
        }

    def _finalize_unique_as_counts(self):
        """
        Convert unique AS sets to counts for families, contacts, countries, platforms, and networks and clean up memory.
        This should be called after all family, contact, country, platform, and network data has been processed.
        """
        for category in ["family", "contact", "country", "platform", "as"]:
            if category in self.json["sorted"]:
                for data in self.json["sorted"][category].values():
                    if "unique_as_set" in data:
                        data["unique_as_count"] = len(data["unique_as_set"])
                        # Remove the set to save memory and avoid JSON serialization issues
                        del data["unique_as_set"]
                    else:
                        # Fallback in case unique_as_set wasn't initialized
                        data["unique_as_count"] = 0
                    
                    # Handle country, platform, and network-specific unique counts
                    if category == "country" or category == "platform" or category == "as":
                        if "unique_contact_set" in data:
                            data["unique_contact_count"] = len(data["unique_contact_set"])
                            del data["unique_contact_set"]
                        else:
                            data["unique_contact_count"] = 0
                            
                        if "unique_family_set" in data:
                            data["unique_family_count"] = len(data["unique_family_set"])
                            del data["unique_family_set"]
                        else:
                            data["unique_family_count"] = 0

    def _generate_aroi_leaderboards(self):
        """
        Generate AROI operator leaderboards using pre-processed relay data.
        """
        self.json['aroi_leaderboards'] = _calculate_aroi_leaderboards(self)

    def _generate_smart_context(self):
        """
        Generate smart context information using intelligence engine
        """
        try:
            from .intelligence_engine import IntelligenceEngine
        except ImportError as e:
            if self.progress:
                self._log_progress(f"Intelligence engine not available: {e}")
            print("⚠️  Intelligence engine module not available, skipping analysis")
            self.json['smart_context'] = {}
            self.progress_step += 2  # Skip both analysis steps
            return
        
        self.progress_step += 1
        self._log_progress("Starting Tier 1 intelligence analysis...")
        engine = IntelligenceEngine(self.json)
        self.json['smart_context'] = engine.analyze_all_layers()
        self.progress_step += 1
        self._log_progress("Tier 1 intelligence analysis complete")

    def create_output_dir(self):
        """
        Ensure self.output_dir exists (required for write functions)
        """
        os.makedirs(self.output_dir, exist_ok=True)

    def write_misc(
        self,
        template,
        path,
        page_ctx=None,
        sorted_by=None,
        reverse=True,
        is_index=False,
    ):
        """
        Render and write unsorted HTML listings to disk
        
        Optimizes misc-families pages by pre-computing complex family statistics in Python
        instead of expensive Jinja2 template loops with deduplication logic.

        Args:
            template:    jinja template name
            path:        path to generate HTML document
            path_prefix: path to prefix other docs/includes
            sorted_by:   key to sort by, used in family and networks pages
            reverse:     passed to sort() function in family and networks pages
            is_index:    whether document is main index listing, limits list to 500
        """
        template = ENV.get_template(template)
        self.json["relay_subset"] = self.json["relays"]
        
        # Handle page context and path prefix
        if page_ctx is None:
            page_ctx = {'path_prefix': '../'}  # default fallback
        
        # Pre-compute family statistics for misc-families templates
        template_vars = {
            "relays": self,
            "sorted_by": sorted_by,
            "reverse": reverse,
            "is_index": is_index,
            "page_ctx": page_ctx,
        }
        
        if template.name == "misc-families.html":
            family_stats = self.json.get('family_statistics', {
                'centralization_percentage': '0.0',
                'largest_family_size': 0,
                'large_family_count': 0
            })
            template_vars.update(family_stats)
        
        template_render = template.render(**template_vars)
        output = os.path.join(self.output_dir, path)
        os.makedirs(os.path.dirname(output), exist_ok=True)

        with open(output, "w", encoding="utf8") as html:
            html.write(template_render)

    def _determine_unit(self, bandwidth_bytes):
        """Determine unit - simple threshold checking"""
        if self.use_bits:
            bits = bandwidth_bytes * 8
            if bits >= 1000000000: # If greater than or equal to 1 Gbit/s
                return "Gbit/s"
            elif bits >= 1000000: # If greater than or equal to 1 Mbit/s
                return "Mbit/s"
            else:
                return "Kbit/s"
        else:
            if bandwidth_bytes >= 1000000000: # If greater than or equal to 1 GB/s
                return "GB/s"
            elif bandwidth_bytes >= 1000000: # If greater than or equal to 1 MB/s
                return "MB/s"
            else:
                return "KB/s"

    def _get_divisor_for_unit(self, unit):
        """Simple dictionary lookup for divisors"""
        divisors = {
            # Bits (convert bytes to bits, then to unit)
            "Gbit/s": 125000000,   # 1000000000 / 8
            "Mbit/s": 125000,      # 1000000 / 8  
            "Kbit/s": 125,         # 1000 / 8
            # Bytes  
            "GB/s": 1000000000,
            "MB/s": 1000000,
            "KB/s": 1000
        }
        if unit in divisors:
            return divisors[unit]
        raise ValueError(f"Unknown unit: {unit}")

    def _format_bandwidth_with_unit(self, bandwidth_bytes, unit, decimal_places=2):
        """Format bandwidth using specified unit with configurable decimal places"""
        divisor = self._get_divisor_for_unit(unit)
        value = bandwidth_bytes / divisor
        return f"{value:.{decimal_places}f}"

    def _format_time_ago(self, timestamp_str):
        """Format timestamp as multi-unit time ago (e.g., '2y 3m 2w ago')"""
        from datetime import datetime, timezone
        
        try:
            # Parse the timestamp string
            timestamp = datetime.strptime(timestamp_str, '%Y-%m-%d %H:%M:%S')
            timestamp = timestamp.replace(tzinfo=timezone.utc)
            now = datetime.now(timezone.utc)
            
            # Calculate time difference
            diff = now - timestamp
            total_seconds = int(diff.total_seconds())
            
            if total_seconds < 0:
                return "in the future"
            
            # Time unit calculations
            years = total_seconds // (365 * 24 * 3600)
            remainder = total_seconds % (365 * 24 * 3600)
            
            months = remainder // (30 * 24 * 3600)
            remainder = remainder % (30 * 24 * 3600)
            
            weeks = remainder // (7 * 24 * 3600)
            remainder = remainder % (7 * 24 * 3600)
            
            days = remainder // (24 * 3600)
            remainder = remainder % (24 * 3600)
            
            hours = remainder // 3600
            remainder = remainder % 3600
            
            minutes = remainder // 60
            seconds = remainder % 60
            
            # Build the result with up to 3 largest units
            parts = []
            units = [
                (years, 'y'),
                (months, 'mo'),
                (weeks, 'w'),
                (days, 'd'),
                (hours, 'h'),
                (minutes, 'm'),
                (seconds, 's')
            ]
            
            # Take the 3 largest non-zero units
            for value, unit in units:
                if value > 0:
                    parts.append(f"{value}{unit}")
                if len(parts) == 3:
                    break
            
            if not parts:
                return "just now"
            
            return " ".join(parts) + " ago"
            
        except (ValueError, TypeError):
            return "unknown"

    def get_detail_page_context(self, category, value):
        """Generate page context with correct breadcrumb data for detail pages"""
        # Import here to avoid circular imports
        from allium import get_page_context
        
        mapping = {
            'as': ('as_detail', {'as_number': value}),
            'contact': ('contact_detail', {'contact_hash': value}),
            'country': ('country_detail', {'country_name': value}),
            'family': ('family_detail', {'family_hash': value}),
            'platform': ('platform_detail', {'platform_name': value}),
            'first_seen': ('first_seen_detail', {'date': value}),
            'flag': ('flag_detail', {'flag_name': value}),
        }
        breadcrumb_type, breadcrumb_data = mapping.get(category, (f"{category}_detail", {}))
        return get_page_context('detail', breadcrumb_type, breadcrumb_data)

    def write_pages_by_key(self, k):
        """
        Render and write sorted HTML relay listings to disk
        
        Optimizes family pages by pre-computing math calculations and string formatting
        while keeping Jinja2 template structure intact.
        Reducing overall compute time from 60s to 20s.
        
        """
        
        start_time = time.time()
        self._log_progress(f"Starting {k} page generation...")
        
        template = ENV.get_template(k + ".html")
        output_path = os.path.join(self.output_dir, k)

        # the "royal the" must be gramatically recognized
        the_prefixed = [
            "Dominican Republic",
            "Ivory Coast",
            "Marshall Islands",
            "Northern Marianas Islands",
            "Solomon Islands",
            "United Arab Emirates",
            "United Kingdom",
            "United States",
            "United States of America",
            "Vatican City",
            "Czech Republic",
            "Bahamas",
            "Gambia",
            "Netherlands",
            "Philippines",
            "Seychelles",
            "Sudan",
            "Ukraine",
        ]

        if os.path.exists(output_path):
            rmtree(output_path)

        # Sort first_seen pages by date to show oldest dates first
        if k == "first_seen":
            sorted_values = sorted(self.json["sorted"][k].keys())
        else:
            sorted_values = self.json["sorted"][k].keys()
        
        page_count = 0
        render_time = 0
        io_time = 0
        
        for v in sorted_values:
            i = self.json["sorted"][k][v]
            members = []

            for m_relay in i["relays"]:
                members.append(self.json["relays"][m_relay])
            if k == "flag":
                dir_path = os.path.join(output_path, v.lower())
            else:
                dir_path = os.path.join(output_path, v)

            os.makedirs(dir_path)
            self.json["relay_subset"] = members
            
            bandwidth_unit = self._determine_unit(i["bandwidth"])
            # Format all bandwidth values using the same unit
            bandwidth = self._format_bandwidth_with_unit(i["bandwidth"], bandwidth_unit)
            guard_bandwidth = self._format_bandwidth_with_unit(i["guard_bandwidth"], bandwidth_unit)
            middle_bandwidth = self._format_bandwidth_with_unit(i["middle_bandwidth"], bandwidth_unit)
            exit_bandwidth = self._format_bandwidth_with_unit(i["exit_bandwidth"], bandwidth_unit)
            
            # Calculate network position using intelligence engine
            try:
                from .intelligence_engine import IntelligenceEngine
                intelligence = IntelligenceEngine({})  # Empty intelligence engine just for utility method
                total_relays = len(members)
                network_position = intelligence._calculate_network_position(
                    i["guard_count"], i["middle_count"], i["exit_count"], total_relays
                )
                # Use the pre-formatted string from intelligence engine
                network_position_display = network_position.get('formatted_string', 'unknown')
            except ImportError:
                # Fallback if intelligence engine is not available
                total_relays = len(members)
                guard_ratio = i["guard_count"] / total_relays if total_relays > 0 else 0
                middle_ratio = i["middle_count"] / total_relays if total_relays > 0 else 0
                exit_ratio = i["exit_count"] / total_relays if total_relays > 0 else 0
<<<<<<< HEAD
                
                # Simple network position calculation
                if guard_ratio > 0.5:
                    network_position_label = "Guard-focused"
                elif exit_ratio > 0.5:
                    network_position_label = "Exit-focused"
                elif middle_ratio > 0.5:
                    network_position_label = "Middle-focused"
                else:
                    network_position_label = "Mixed"
                
=======
                
                # Simple network position calculation
                if guard_ratio > 0.5:
                    network_position_label = "Guard-focused"
                elif exit_ratio > 0.5:
                    network_position_label = "Exit-focused"
                elif middle_ratio > 0.5:
                    network_position_label = "Middle-focused"
                else:
                    network_position_label = "Mixed"
                
>>>>>>> e45b03e6
                # Create simple fallback display
                position_components = []
                if i["guard_count"] > 0:
                    guard_text = 'guard' if i["guard_count"] == 1 else 'guards'
                    position_components.append(f"{i['guard_count']} {guard_text}")
                if i["middle_count"] > 0:
                    middle_text = 'middle' if i["middle_count"] == 1 else 'middles'
                    position_components.append(f"{i['middle_count']} {middle_text}")
                if i["exit_count"] > 0:
                    exit_text = 'exit' if i["exit_count"] == 1 else 'exits'
                    position_components.append(f"{i['exit_count']} {exit_text}")
                
                total_text = 'relay' if total_relays == 1 else 'relays'
                components_text = ', ' + ', '.join(position_components) if position_components else ''
                network_position_display = f"{network_position_label} ({total_relays} total {total_text}{components_text})"
                
                # Create fallback network_position object
                network_position = {
                    'label': network_position_label,
                    'formatted_string': network_position_display
                }
                
            except Exception as e:
                print(f"DEBUG: Network position calculation error for {k}={v}: {e}")
                network_position = {
                    'label': 'error',
                    'formatted_string': f'calculation error: {str(e)}'
                }
            
            # Generate page context with correct breadcrumb data
            page_ctx = self.get_detail_page_context(k, v)
            
            # Generate contact rankings for AROI leaderboards (only for contact pages)
            contact_rankings = []
            operator_reliability = None
            contact_display_data = None
            if k == "contact":
                contact_rankings = self._generate_contact_rankings(v)
                # Calculate operator reliability statistics
                operator_reliability = self._calculate_operator_reliability(v, members)
                # Pre-compute all contact-specific display data
                contact_display_data = self._compute_contact_display_data(
                    i, bandwidth_unit, operator_reliability, v, members
                )
                # Store contact_display_data in the contact structure for relay pages to access
                i['contact_display_data'] = contact_display_data
            
            # Time the template rendering
            render_start = time.time()
            rendered = template.render(
                relays=self,
                bandwidth=bandwidth,
                bandwidth_unit=bandwidth_unit,
                guard_bandwidth=guard_bandwidth,
                middle_bandwidth=middle_bandwidth,
                exit_bandwidth=exit_bandwidth,
                consensus_weight_fraction=i["consensus_weight_fraction"],
                guard_consensus_weight_fraction=i["guard_consensus_weight_fraction"],
                middle_consensus_weight_fraction=i["middle_consensus_weight_fraction"],
                exit_consensus_weight_fraction=i["exit_consensus_weight_fraction"],
                exit_count=i["exit_count"],
                guard_count=i["guard_count"],
                middle_count=i["middle_count"],
                network_position=network_position,
                is_index=False,
                page_ctx=page_ctx,
                key=k,
                value=v,
                sp_countries=the_prefixed,
                contact_rankings=contact_rankings,  # AROI leaderboard rankings for this contact
                operator_reliability=operator_reliability,  # Operator reliability statistics for contact pages
                contact_display_data=contact_display_data,  # Pre-computed contact-specific display data
                # Template optimizations - pre-computed values to avoid expensive Jinja2 operations for all page types
                consensus_weight_percentage=f"{i['consensus_weight_fraction'] * 100:.2f}%",
                guard_consensus_weight_percentage=f"{i['guard_consensus_weight_fraction'] * 100:.2f}%",
                middle_consensus_weight_percentage=f"{i['middle_consensus_weight_fraction'] * 100:.2f}%",
                exit_consensus_weight_percentage=f"{i['exit_consensus_weight_fraction'] * 100:.2f}%",
                guard_relay_text="guard relay" if i["guard_count"] == 1 else "guard relays",
                middle_relay_text="middle relay" if i["middle_count"] == 1 else "middle relays",
                exit_relay_text="exit relay" if i["exit_count"] == 1 else "exit relays",
                has_guard=i["guard_count"] > 0,
                has_middle=i["middle_count"] > 0,
                has_exit=i["exit_count"] > 0,
                has_typed_relays=i["guard_count"] > 0 or i["middle_count"] > 0 or i["exit_count"] > 0
            )
            render_time += time.time() - render_start

            # Time the file I/O
            io_start = time.time()
            with open(
                os.path.join(dir_path, "index.html"), "w", encoding="utf8"
            ) as html:
                html.write(rendered)
            io_time += time.time() - io_start
            
            page_count += 1
            
            # Print progress for large page sets
            if page_count % 1000 == 0:
                self._log_progress(f"Processed {page_count} {k} pages...")

        end_time = time.time()
        total_time = end_time - start_time
        
        # Log completion and statistics with standard format
        self._log_progress(f"{k} page generation complete - Generated {page_count} pages in {total_time:.2f}s")
        if self.progress:
            # Additional detailed stats (not in standard format, but supporting info)
            print(f"    🎨 Template render time: {render_time:.2f}s ({render_time/total_time*100:.1f}%)")
            print(f"    💾 File I/O time: {io_time:.2f}s ({io_time/total_time*100:.1f}%)")
            if page_count > 0:
                print(f"    ⚡ Average per page: {total_time/page_count*1000:.1f}ms")
            print("---")

    def write_relay_info(self):
        """
        Render and write per-relay HTML info documents to disk
        """
        relay_list = self.json["relays"]
        template = ENV.get_template("relay-info.html")
        output_path = os.path.join(self.output_dir, "relay")

        if os.path.exists(output_path):
            rmtree(output_path)
        os.makedirs(output_path)

        for relay in relay_list:
            if not relay["fingerprint"].isalnum():
                continue
            # Import here to avoid circular imports
            from allium import get_page_context
            
            page_ctx = get_page_context('detail', 'relay_detail', {
                'nickname': relay.get('nickname', relay.get('fingerprint', 'Unknown')),
                'fingerprint': relay.get('fingerprint', 'Unknown'),
                'as_number': relay.get('as', '')
            })
            
            # Get the contact display data from existing contact structure
            contact_display_data = self._get_contact_display_data_for_relay(relay)
            
            rendered = template.render(
                relay=relay, page_ctx=page_ctx, relays=self, contact_display_data=contact_display_data
            )
            
            # Create directory structure: relay/FINGERPRINT/index.html (depth 2)
            relay_dir = os.path.join(output_path, relay["fingerprint"])
            os.makedirs(relay_dir)
            
            with open(
                os.path.join(relay_dir, "index.html"),
                "w",
                encoding="utf8",
            ) as html:
                html.write(rendered)

    def _get_contact_display_data_for_relay(self, relay):
        """
        Get existing contact display data for a relay by looking up its contact hash.
        
        Args:
            relay (dict): Single relay object
            
        Returns:
            dict: Contact display data if available, empty dict otherwise
        """
        contact_hash = relay.get('contact_md5')
        if not contact_hash:
            return {}
        
        # Check if this contact has already computed display data in sorted contacts
        contact_data = self.json.get("sorted", {}).get("contact", {}).get(contact_hash)
        if not contact_data:
            return {}
        
        # If contact display data was already computed and stored, return it
        if 'contact_display_data' in contact_data:
            return contact_data['contact_display_data']
        
        # Otherwise return empty dict and template will use fallback
        return {}

    def _generate_contact_rankings(self, contact_hash):
        """
        Generate AROI leaderboard rankings for a specific contact hash.
        Returns list of ranking achievements for display on contact pages.
        """
        if not hasattr(self, 'json') or not self.json.get('aroi_leaderboards'):
            return []
        
        leaderboards = self.json['aroi_leaderboards'].get('leaderboards', {})
        rankings = []
<<<<<<< HEAD
        
        # Check each leaderboard category for this contact
        for category, leaders in leaderboards.items():
            for rank, entry in enumerate(leaders, 1):
                # Handle both formatted entries (dict) and raw tuples
                if isinstance(entry, dict):
                    leader_contact = entry.get('contact_hash')
                else:
                    # Handle tuple format (leader_contact, data)
                    leader_contact, data = entry
                
                if leader_contact == contact_hash:
                    # Only show top 25 rankings
                    if rank <= 25:
                        category_info = self._get_leaderboard_category_info(category)
                        rankings.append({
                            'category': category,
                            'category_name': category_info['name'],
                            'rank': rank,
                            'emoji': category_info['emoji'],
                            'title': category_info['title'],
                            'statement': f"#{rank} {category_info['name']}",
                            'link': f"aroi-leaderboards.html#{category}"
                        })
                    break
        
=======
        
        # Check each leaderboard category for this contact
        for category, leaders in leaderboards.items():
            for rank, entry in enumerate(leaders, 1):
                # Handle both formatted entries (dict) and raw tuples
                if isinstance(entry, dict):
                    leader_contact = entry.get('contact_hash')
                else:
                    # Handle tuple format (leader_contact, data)
                    leader_contact, data = entry
                
                if leader_contact == contact_hash:
                    # Only show top 25 rankings
                    if rank <= 25:
                        category_info = self._get_leaderboard_category_info(category)
                        rankings.append({
                            'category': category,
                            'category_name': category_info['name'],
                            'rank': rank,
                            'emoji': category_info['emoji'],
                            'title': category_info['title'],
                            'statement': f"#{rank} {category_info['name']}",
                            'link': f"aroi-leaderboards.html#{category}"
                        })
                    break
        
>>>>>>> e45b03e6
        # Sort rankings by rank (1st place first, 25th place last)
        rankings.sort(key=lambda x: x['rank'])
        
        return rankings

    def _get_leaderboard_category_info(self, category):
        """
        Get display information for a leaderboard category.
        
        Args:
            category (str): Category key
            
        Returns:
            dict: Category display information
        """
        category_info = {
            'bandwidth': {'name': 'Bandwidth Champion', 'emoji': '🚀', 'title': 'Bandwidth Champion'},
                    'consensus_weight': {'name': 'Network Heavyweight', 'emoji': '⚖️', 'title': 'Network Heavyweight'},
        'exit_authority': {'name': 'Exit Heavyweight Master', 'emoji': '🚪', 'title': 'Exit Heavyweight Master'},
        'guard_authority': {'name': 'Guard Heavyweight Master', 'emoji': '🛡️', 'title': 'Guard Heavyweight Master'},
        'exit_operators': {'name': 'Exit Champion', 'emoji': '🚪', 'title': 'Exit Champion'},
        'guard_operators': {'name': 'Guard Gatekeepers', 'emoji': '🛡️', 'title': 'Guard Gatekeepers'},
            'most_diverse': {'name': 'Diversity Master', 'emoji': '🌈', 'title': 'Diversity Master'},
            'platform_diversity': {'name': 'Platform Hero', 'emoji': '💻', 'title': 'Platform Hero'},
            'non_eu_leaders': {'name': 'Non-EU Leader', 'emoji': '🌍', 'title': 'Non-EU Leader'},
            'frontier_builders': {'name': 'Frontier Builder', 'emoji': '🏴‍☠️', 'title': 'Frontier Builder'},
            'network_veterans': {'name': 'Network Veteran', 'emoji': '🏆', 'title': 'Network Veteran'},
            'reliability_masters': {'name': 'Reliability Master', 'emoji': '⏰', 'title': 'Reliability Master'},
            'legacy_titans': {'name': 'Legacy Titan', 'emoji': '👑', 'title': 'Legacy Titan'}
        }
        
        return category_info.get(category, {'name': category.replace('_', ' ').title(), 'emoji': '🏅', 'title': category.replace('_', ' ').title()})

    def _calculate_operator_reliability(self, contact_hash, operator_relays):
        """
        Calculate comprehensive reliability statistics for an operator.
        
        Uses shared uptime utilities to avoid code duplication with aroileaders.py.
        Uses cached network percentiles for efficiency (calculated once in _reprocess_uptime_data).
        
        Args:
            contact_hash (str): Contact hash for the operator
            operator_relays (list): List of relay objects for this operator
            
        Returns:
            dict: Reliability statistics including overall uptime, time periods, outliers, and network percentiles
        """
        if not hasattr(self, 'uptime_data') or not self.uptime_data or not operator_relays:
            return None
            
        from .uptime_utils import (
            extract_relay_uptime_for_period, 
            calculate_statistical_outliers,
            find_operator_percentile_position
        )
<<<<<<< HEAD
=======
        import statistics
>>>>>>> e45b03e6
        
        # Available time periods from Onionoo uptime API
        time_periods = ['1_month', '3_months', '6_months', '1_year', '5_years']
        period_display_names = {
            '1_month': '30d',
            '3_months': '90d', 
            '6_months': '6mo',
            '1_year': '1y',
            '5_years': '5y'
        }
        
        reliability_stats = {
            'overall_uptime': {},  # Unweighted average uptime per time period
            'relay_uptimes': [],   # Individual relay uptime data
            'outliers': {          # Statistical outliers (2+ std dev from mean)
                'low_outliers': [],
                'high_outliers': []
            },
            'network_uptime_percentiles': None,  # Network-wide percentiles for 6-month period
            'valid_relays': 0,
            'total_relays': len(operator_relays)
        }
        
        # PERFORMANCE OPTIMIZATION: Use cached network percentiles instead of recalculating
        # Network percentiles are calculated once in _reprocess_uptime_data for all contacts
        if hasattr(self, 'network_uptime_percentiles') and self.network_uptime_percentiles:
            reliability_stats['network_uptime_percentiles'] = self.network_uptime_percentiles
        
        # Process each time period using shared utilities
        all_relay_data = {}
        
        for period in time_periods:
            # Extract uptime data for this period using shared utility
            period_result = extract_relay_uptime_for_period(operator_relays, self.uptime_data, period)
            
            if period_result['uptime_values']:
                mean_uptime = statistics.mean(period_result['uptime_values'])
                std_dev = statistics.stdev(period_result['uptime_values']) if len(period_result['uptime_values']) > 1 else 0
                
                reliability_stats['overall_uptime'][period] = {
                    'average': mean_uptime,
                    'std_dev': std_dev,
                    'display_name': period_display_names[period],
                    'relay_count': len(period_result['uptime_values'])
                }
                
                # For 6-month period, add network percentile comparison using cached data
                if period == '6_months' and reliability_stats['network_uptime_percentiles']:
                    operator_position_info = find_operator_percentile_position(mean_uptime, reliability_stats['network_uptime_percentiles'])
                    reliability_stats['overall_uptime'][period]['network_position'] = operator_position_info['description']
                    reliability_stats['overall_uptime'][period]['percentile_range'] = operator_position_info['percentile_range']
<<<<<<< HEAD
                
                # Calculate statistical outliers using shared utility
                outliers = calculate_statistical_outliers(
                    period_result['uptime_values'], 
                    period_result['relay_breakdown']
                )
                
                # Add period information to outliers
                for outlier in outliers['low_outliers']:
                    outlier['period'] = period
                for outlier in outliers['high_outliers']:
                    outlier['period'] = period
                
                # Collect outliers from all periods
                reliability_stats['outliers']['low_outliers'].extend(outliers['low_outliers'])
                reliability_stats['outliers']['high_outliers'].extend(outliers['high_outliers'])
                
                # Collect relay data for relay_uptimes
                for fingerprint, relay_data in period_result['relay_breakdown'].items():
                    if fingerprint not in all_relay_data:
                        all_relay_data[fingerprint] = {
                            'fingerprint': fingerprint,
                            'nickname': relay_data['nickname'],
                            'uptime_periods': {}
                        }
                    all_relay_data[fingerprint]['uptime_periods'][period] = relay_data['uptime']
        
        # Set relay uptimes and valid relays count
        reliability_stats['relay_uptimes'] = list(all_relay_data.values())
        reliability_stats['valid_relays'] = len(all_relay_data)
        
        # Remove duplicate outliers (same relay appearing in multiple periods)
        # Keep the one with highest deviation
        def deduplicate_outliers(outliers):
            relay_outliers = {}
            for outlier in outliers:
                fp = outlier['fingerprint']
                if fp not in relay_outliers or outlier['deviation'] > relay_outliers[fp]['deviation']:
                    relay_outliers[fp] = outlier
            return list(relay_outliers.values())
        
        reliability_stats['outliers']['low_outliers'] = deduplicate_outliers(reliability_stats['outliers']['low_outliers'])
        reliability_stats['outliers']['high_outliers'] = deduplicate_outliers(reliability_stats['outliers']['high_outliers'])
        
        return reliability_stats

    def _format_intelligence_rating(self, rating_text):
        """
        Helper function to format intelligence ratings with color coding.
        
        Args:
            rating_text (str): Rating text like "Poor, 1 network" or "Great, 4 networks"
            
        Returns:
            str: HTML formatted string with color-coded rating
        """
        if not rating_text or ', ' not in rating_text:
            return rating_text
        
        rating, details = rating_text.split(', ', 1)
        
        if 'Poor' in rating:
            return f'<span style="color: #c82333; font-weight: bold;">Poor</span>, {details}'
        elif 'Okay' in rating:
            return f'<span style="color: #cc9900; font-weight: bold;">Okay</span>, {details}'
        else:  # Great or other
            return f'<span style="color: #2e7d2e; font-weight: bold;">Great</span>, {details}'

    def _compute_contact_display_data(self, i, bandwidth_unit, operator_reliability, v, members):
        """
        Compute contact-specific display data for contact pages.
        
        Args:
            i: The relay data for the contact
            bandwidth_unit: The bandwidth unit for the contact
            operator_reliability: The reliability statistics for the contact
            v: The contact hash
            members: The list of relay objects for the contact
            
        Returns:
            dict: Contact-specific display data
        """
        display_data = {}
        
        # 1. Bandwidth components filtering (reuse existing formatting functions)
        bw_components = []
        if i["guard_count"] > 0 and i["guard_bandwidth"] > 0:
            guard_bw = self._format_bandwidth_with_unit(i["guard_bandwidth"], bandwidth_unit)
            if guard_bw != '0.00':
                bw_components.append(f"{guard_bw} {bandwidth_unit} guard")
        
        if i["middle_count"] > 0 and i["middle_bandwidth"] > 0:
            middle_bw = self._format_bandwidth_with_unit(i["middle_bandwidth"], bandwidth_unit)
            if middle_bw != '0.00':
                bw_components.append(f"{middle_bw} {bandwidth_unit} middle")
        
        if i["exit_count"] > 0 and i["exit_bandwidth"] > 0:
            exit_bw = self._format_bandwidth_with_unit(i["exit_bandwidth"], bandwidth_unit)
            if exit_bw != '0.00':
                bw_components.append(f"{exit_bw} {bandwidth_unit} exit")
        
        display_data['bandwidth_breakdown'] = ', '.join(bw_components) if bw_components else None
        
        # 2. Network influence components filtering
        cw_components = []
        if i["guard_count"] > 0 and i["guard_consensus_weight_fraction"] > 0:
            cw_components.append(f"{i['guard_consensus_weight_fraction'] * 100:.2f}% guard")
        
        if i["middle_count"] > 0 and i["middle_consensus_weight_fraction"] > 0:
            cw_components.append(f"{i['middle_consensus_weight_fraction'] * 100:.2f}% middle")
        
        if i["exit_count"] > 0 and i["exit_consensus_weight_fraction"] > 0:
            cw_components.append(f"{i['exit_consensus_weight_fraction'] * 100:.2f}% exit")
        
        display_data['consensus_weight_breakdown'] = ', '.join(cw_components) if cw_components else None
        
        # 3. Operator intelligence formatting (reuse existing contact intelligence data)
        intelligence_formatted = {}
        if hasattr(self, 'json') and self.json.get('smart_context'):
            contact_intel_data = self.json['smart_context'].get('contact_intelligence', {}).get('template_optimized', {})
            contact_intel = contact_intel_data.get(v)
            
            if contact_intel:
                # Format network diversity with color coding
                portfolio_div = contact_intel.get('portfolio_diversity', '')
                intelligence_formatted['network_diversity'] = self._format_intelligence_rating(portfolio_div)
                
                # Format geographic diversity with color coding
                geo_risk = contact_intel.get('geographic_risk', '')
                intelligence_formatted['geographic_diversity'] = self._format_intelligence_rating(geo_risk)
                
                # Format infrastructure diversity with color coding
                infra_risk = contact_intel.get('infrastructure_risk', '')
                intelligence_formatted['infrastructure_diversity'] = self._format_intelligence_rating(infra_risk)
                
                # Copy other intelligence fields
                intelligence_formatted['measurement_status'] = contact_intel.get('measurement_status', '')
                intelligence_formatted['performance_status'] = contact_intel.get('performance_status', '')
                intelligence_formatted['performance_underutilized'] = contact_intel.get('performance_underutilized', 0)
                intelligence_formatted['performance_underutilized_fps'] = contact_intel.get('performance_underutilized_fps', [])
                intelligence_formatted['maturity'] = contact_intel.get('maturity', '')
        
        # 4. Version compliance and version status counting (reuse existing relay counting patterns)
        # Count version compliance: recommended_version=true for compliant, =false for non-compliant, not set/empty for unknown
        version_compliant = sum(1 for relay in members if relay.get('recommended_version') is True)
        version_not_compliant = sum(1 for relay in members if relay.get('recommended_version') is False)
        version_unknown = sum(1 for relay in members if relay.get('recommended_version') is None)
        
        # Count version status: recommended, experimental, obsolete, new in series, unrecommended
        version_status_counts = {
            'recommended': sum(1 for relay in members if relay.get('version_status') == 'recommended'),
            'experimental': sum(1 for relay in members if relay.get('version_status') == 'experimental'),
            'obsolete': sum(1 for relay in members if relay.get('version_status') == 'obsolete'),
            'new_in_series': sum(1 for relay in members if relay.get('version_status') == 'new in series'),
            'unrecommended': sum(1 for relay in members if relay.get('version_status') == 'unrecommended')
        }
        
        # Collect actual Tor versions for each status category (for tooltips)
        version_status_versions = {
            'recommended': set(),
            'experimental': set(),
            'obsolete': set(),
            'new_in_series': set(),
            'unrecommended': set()
        }
        
        for relay in members:
            status = relay.get('version_status')
            version = relay.get('version')
            if status and version:
                if status == 'new in series':
                    version_status_versions['new_in_series'].add(version)
                elif status in version_status_versions:
                    version_status_versions[status].add(version)
        
        # Format version compliance display (only show non-zero values for not compliant and unknown)
        # Add status indicators based on compliance ratio
        total_relays = len(members)
        
        if total_relays == 0:
            # Edge case: no relays
            intelligence_formatted['version_compliance'] = '0 compliant'
        elif version_compliant == total_relays:
            # All relays are compliant (recommended_version=True)
            intelligence_formatted['version_compliance'] = f'<span style="color: #2e7d2e; font-weight: bold;">All</span>, {version_compliant} (100%) compliant'
        elif version_compliant > 0 and (version_compliant / total_relays) > 0.5:
            # More than 50% are compliant
            compliant_pct = round((version_compliant / total_relays) * 100)
            result = f'<span style="color: #cc9900; font-weight: bold;">Partial</span>, {version_compliant} ({compliant_pct}%) compliant'
            # Add non-zero counts for not compliant and unknown
            parts = []
            if version_not_compliant > 0:
                not_compliant_pct = round((version_not_compliant / total_relays) * 100)
                parts.append(f"{version_not_compliant} ({not_compliant_pct}%) not compliant")
            if version_unknown > 0:
                unknown_pct = round((version_unknown / total_relays) * 100)
                parts.append(f"{version_unknown} ({unknown_pct}%) unknown")
            if parts:
                result += ', ' + ', '.join(parts)
            intelligence_formatted['version_compliance'] = result
        else:
            # 50% or less are compliant (or no compliant relays)
            compliant_pct = round((version_compliant / total_relays) * 100) if total_relays > 0 else 0
            result = f'<span style="color: #c82333; font-weight: bold;">Poor</span>, {version_compliant} ({compliant_pct}%) compliant'
            # Add non-zero counts for not compliant and unknown
            parts = []
            if version_not_compliant > 0:
                not_compliant_pct = round((version_not_compliant / total_relays) * 100)
                parts.append(f"{version_not_compliant} ({not_compliant_pct}%) not compliant")
            if version_unknown > 0:
                unknown_pct = round((version_unknown / total_relays) * 100)
                parts.append(f"{version_unknown} ({unknown_pct}%) unknown")
            if parts:
                result += ', ' + ', '.join(parts)
            intelligence_formatted['version_compliance'] = result
        
        # Format version status display (only show counts > 0) with version tooltips and percentages
        # Add status indicators based on recommended status ratio (similar to version compliance)
        version_status_parts = []
        version_status_tooltips = {}
        
        recommended_count = version_status_counts.get('recommended', 0)
        
        # Create tooltips for all status categories (including recommended)
        for status, count in version_status_counts.items():
            if count > 0:
                status_display = status.replace('_', ' ')  # Convert new_in_series to "new in series"
                
                # Create tooltip with actual Tor versions
                versions = sorted(list(version_status_versions[status]))
                if versions:
                    tooltip_status = status_display.capitalize()
                    version_status_tooltips[status] = f"{tooltip_status} versions: {', '.join(versions)}"
                else:
                    version_status_tooltips[status] = f"{status_display.capitalize()} versions: (no version data)"
        
        # Format with status indicator based on recommended percentage
        if total_relays == 0:
            # Edge case: no relays
            intelligence_formatted['version_status'] = 'none'
        elif recommended_count == total_relays:
            # All relays have recommended status
            recommended_tooltip = version_status_tooltips.get('recommended', 'All relays have recommended versions')
            intelligence_formatted['version_status'] = f'<span style="color: #2e7d2e; font-weight: bold;">All</span>, <span title="{recommended_tooltip}" style="cursor: help;">{recommended_count} (100%) recommended</span>'
        elif recommended_count > 0 and (recommended_count / total_relays) > 0.5:
            # More than 50% have recommended status
            recommended_pct = round((recommended_count / total_relays) * 100)
            recommended_tooltip = version_status_tooltips.get('recommended', 'Recommended versions')
            result = f'<span style="color: #cc9900; font-weight: bold;">Partial</span>, <span title="{recommended_tooltip}" style="cursor: help;">{recommended_count} ({recommended_pct}%) recommended</span>'
            
            # Add other status counts with tooltips
            other_parts = []
            for status, count in version_status_counts.items():
                if status != 'recommended' and count > 0:
                    status_display = status.replace('_', ' ')  # Convert new_in_series to "new in series"
                    status_pct = round((count / total_relays) * 100)
                    tooltip = version_status_tooltips.get(status, f'{status_display.capitalize()} versions')
                    other_parts.append(f'<span title="{tooltip}" style="cursor: help;">{count} ({status_pct}%) {status_display}</span>')
            
            if other_parts:
                result += ', ' + ', '.join(other_parts)
            intelligence_formatted['version_status'] = result
        else:
            # 50% or less have recommended status (or no recommended relays)
            recommended_pct = round((recommended_count / total_relays) * 100) if total_relays > 0 else 0
            recommended_tooltip = version_status_tooltips.get('recommended', 'Recommended versions')
            result = f'<span style="color: #c82333; font-weight: bold;">Poor</span>, <span title="{recommended_tooltip}" style="cursor: help;">{recommended_count} ({recommended_pct}%) recommended</span>'
            
            # Add other status counts with tooltips
            other_parts = []
            for status, count in version_status_counts.items():
                if status != 'recommended' and count > 0:
                    status_display = status.replace('_', ' ')  # Convert new_in_series to "new in series"
                    status_pct = round((count / total_relays) * 100)
                    tooltip = version_status_tooltips.get(status, f'{status_display.capitalize()} versions')
                    other_parts.append(f'<span title="{tooltip}" style="cursor: help;">{count} ({status_pct}%) {status_display}</span>')
            
            if other_parts:
                result += ', ' + ', '.join(other_parts)
            intelligence_formatted['version_status'] = result
        
        intelligence_formatted['version_status_tooltips'] = version_status_tooltips
        
        display_data['operator_intelligence'] = intelligence_formatted
        
        # 5. Overall uptime formatting with green highlighting
        uptime_formatted = {}
        if operator_reliability and operator_reliability.get('overall_uptime'):
            for period, data in operator_reliability['overall_uptime'].items():
                avg = data.get('average', 0)
                display_name = data.get('display_name', period)
                relay_count = data.get('relay_count', 0)
                
                # Fix floating point comparison by using >= 99.99 instead of == 100.0
                # Also handle cases where avg is exactly 100.0 or very close due to floating point precision
                if avg >= 99.99 or abs(avg - 100.0) < 0.01:
                    uptime_formatted[period] = {
                        'display': f'<span style="color: #28a745; font-weight: bold;">{display_name} {avg:.1f}%</span>',
                        'relay_count': relay_count
                    }
                else:
                    uptime_formatted[period] = {
                        'display': f'{display_name} {avg:.1f}%',
                        'relay_count': relay_count
                    }
        
        display_data['uptime_formatted'] = uptime_formatted
        
        # 5.1. Network Uptime Percentiles formatting (6-month period)
        network_percentiles_formatted = {}
        if operator_reliability and operator_reliability.get('network_uptime_percentiles'):
            network_data = operator_reliability['network_uptime_percentiles']
            six_month_data = operator_reliability.get('overall_uptime', {}).get('6_months', {})
            
            if network_data and six_month_data:
                from .uptime_utils import format_network_percentiles_display, find_operator_percentile_position
                
                operator_avg = six_month_data.get('average', 0)
                total_network_relays = network_data.get('total_relays', 0)
                
                # Get operator's percentile range for dynamic tooltip
                position_info = find_operator_percentile_position(operator_avg, network_data)
                percentile_range = position_info.get('percentile_range', 'unknown')
                
=======
                
                # Calculate statistical outliers using shared utility
                outliers = calculate_statistical_outliers(
                    period_result['uptime_values'], 
                    period_result['relay_breakdown']
                )
                
                # Add period information to outliers
                for outlier in outliers['low_outliers']:
                    outlier['period'] = period
                for outlier in outliers['high_outliers']:
                    outlier['period'] = period
                
                # Collect outliers from all periods
                reliability_stats['outliers']['low_outliers'].extend(outliers['low_outliers'])
                reliability_stats['outliers']['high_outliers'].extend(outliers['high_outliers'])
                
                # Collect relay data for relay_uptimes
                for fingerprint, relay_data in period_result['relay_breakdown'].items():
                    if fingerprint not in all_relay_data:
                        all_relay_data[fingerprint] = {
                            'fingerprint': fingerprint,
                            'nickname': relay_data['nickname'],
                            'uptime_periods': {}
                        }
                    all_relay_data[fingerprint]['uptime_periods'][period] = relay_data['uptime']
        
        # Set relay uptimes and valid relays count
        reliability_stats['relay_uptimes'] = list(all_relay_data.values())
        reliability_stats['valid_relays'] = len(all_relay_data)
        
        # Remove duplicate outliers (same relay appearing in multiple periods)
        # Keep the one with highest deviation
        def deduplicate_outliers(outliers):
            relay_outliers = {}
            for outlier in outliers:
                fp = outlier['fingerprint']
                if fp not in relay_outliers or outlier['deviation'] > relay_outliers[fp]['deviation']:
                    relay_outliers[fp] = outlier
            return list(relay_outliers.values())
        
        reliability_stats['outliers']['low_outliers'] = deduplicate_outliers(reliability_stats['outliers']['low_outliers'])
        reliability_stats['outliers']['high_outliers'] = deduplicate_outliers(reliability_stats['outliers']['high_outliers'])
        
        return reliability_stats

    def _format_intelligence_rating(self, rating_text):
        """
        Helper function to format intelligence ratings with color coding.
        
        Args:
            rating_text (str): Rating text like "Poor, 1 network" or "Great, 4 networks"
            
        Returns:
            str: HTML formatted string with color-coded rating
        """
        if not rating_text or ', ' not in rating_text:
            return rating_text
        
        rating, details = rating_text.split(', ', 1)
        
        if 'Poor' in rating:
            return f'<span style="color: #c82333; font-weight: bold;">Poor</span>, {details}'
        elif 'Okay' in rating:
            return f'<span style="color: #cc9900; font-weight: bold;">Okay</span>, {details}'
        else:  # Great or other
            return f'<span style="color: #2e7d2e; font-weight: bold;">Great</span>, {details}'

    def _compute_contact_display_data(self, i, bandwidth_unit, operator_reliability, v, members):
        """
        Compute contact-specific display data for contact pages.
        
        Args:
            i: The relay data for the contact
            bandwidth_unit: The bandwidth unit for the contact
            operator_reliability: The reliability statistics for the contact
            v: The contact hash
            members: The list of relay objects for the contact
            
        Returns:
            dict: Contact-specific display data
        """
        display_data = {}
        
        # 1. Bandwidth components filtering (reuse existing formatting functions)
        bw_components = []
        if i["guard_count"] > 0 and i["guard_bandwidth"] > 0:
            guard_bw = self._format_bandwidth_with_unit(i["guard_bandwidth"], bandwidth_unit)
            if guard_bw != '0.00':
                bw_components.append(f"{guard_bw} {bandwidth_unit} guard")
        
        if i["middle_count"] > 0 and i["middle_bandwidth"] > 0:
            middle_bw = self._format_bandwidth_with_unit(i["middle_bandwidth"], bandwidth_unit)
            if middle_bw != '0.00':
                bw_components.append(f"{middle_bw} {bandwidth_unit} middle")
        
        if i["exit_count"] > 0 and i["exit_bandwidth"] > 0:
            exit_bw = self._format_bandwidth_with_unit(i["exit_bandwidth"], bandwidth_unit)
            if exit_bw != '0.00':
                bw_components.append(f"{exit_bw} {bandwidth_unit} exit")
        
        display_data['bandwidth_breakdown'] = ', '.join(bw_components) if bw_components else None
        
        # 2. Network influence components filtering
        cw_components = []
        if i["guard_count"] > 0 and i["guard_consensus_weight_fraction"] > 0:
            cw_components.append(f"{i['guard_consensus_weight_fraction'] * 100:.2f}% guard")
        
        if i["middle_count"] > 0 and i["middle_consensus_weight_fraction"] > 0:
            cw_components.append(f"{i['middle_consensus_weight_fraction'] * 100:.2f}% middle")
        
        if i["exit_count"] > 0 and i["exit_consensus_weight_fraction"] > 0:
            cw_components.append(f"{i['exit_consensus_weight_fraction'] * 100:.2f}% exit")
        
        display_data['consensus_weight_breakdown'] = ', '.join(cw_components) if cw_components else None
        
        # 3. Operator intelligence formatting (reuse existing contact intelligence data)
        intelligence_formatted = {}
        if hasattr(self, 'json') and self.json.get('smart_context'):
            contact_intel_data = self.json['smart_context'].get('contact_intelligence', {}).get('template_optimized', {})
            contact_intel = contact_intel_data.get(v)
            
            if contact_intel:
                # Format network diversity with color coding
                portfolio_div = contact_intel.get('portfolio_diversity', '')
                intelligence_formatted['network_diversity'] = self._format_intelligence_rating(portfolio_div)
                
                # Format geographic diversity with color coding
                geo_risk = contact_intel.get('geographic_risk', '')
                intelligence_formatted['geographic_diversity'] = self._format_intelligence_rating(geo_risk)
                
                # Format infrastructure diversity with color coding
                infra_risk = contact_intel.get('infrastructure_risk', '')
                intelligence_formatted['infrastructure_diversity'] = self._format_intelligence_rating(infra_risk)
                
                # Copy other intelligence fields
                intelligence_formatted['measurement_status'] = contact_intel.get('measurement_status', '')
                intelligence_formatted['performance_status'] = contact_intel.get('performance_status', '')
                intelligence_formatted['performance_underutilized'] = contact_intel.get('performance_underutilized', 0)
                intelligence_formatted['performance_underutilized_percentage'] = contact_intel.get('performance_underutilized_percentage', 0)
                intelligence_formatted['performance_underutilized_fps'] = contact_intel.get('performance_underutilized_fps', [])
                # Add new CW/BW ratio fields
                intelligence_formatted['performance_operator_overall_ratio'] = contact_intel.get('performance_operator_overall_ratio', '')
                intelligence_formatted['performance_operator_guard_ratio'] = contact_intel.get('performance_operator_guard_ratio', '')
                intelligence_formatted['performance_operator_exit_ratio'] = contact_intel.get('performance_operator_exit_ratio', '')
                intelligence_formatted['performance_network_overall_ratio'] = contact_intel.get('performance_network_overall_ratio', '')
                intelligence_formatted['performance_network_guard_ratio'] = contact_intel.get('performance_network_guard_ratio', '')
                intelligence_formatted['performance_network_exit_ratio'] = contact_intel.get('performance_network_exit_ratio', '')
                intelligence_formatted['performance_network_overall_median'] = contact_intel.get('performance_network_overall_median', '')
                intelligence_formatted['performance_network_guard_median'] = contact_intel.get('performance_network_guard_median', '')
                intelligence_formatted['performance_network_exit_median'] = contact_intel.get('performance_network_exit_median', '')
                intelligence_formatted['performance_operator_overall_pct'] = contact_intel.get('performance_operator_overall_pct', '')
                intelligence_formatted['performance_operator_guard_pct'] = contact_intel.get('performance_operator_guard_pct', '')
                intelligence_formatted['performance_operator_exit_pct'] = contact_intel.get('performance_operator_exit_pct', '')
                intelligence_formatted['performance_relay_count'] = contact_intel.get('performance_relay_count', 0)
                intelligence_formatted['maturity'] = contact_intel.get('maturity', '')
        
        # 4. Version compliance and version status counting (reuse existing relay counting patterns)
        # Count version compliance: recommended_version=true for compliant, =false for non-compliant, not set/empty for unknown
        version_compliant = sum(1 for relay in members if relay.get('recommended_version') is True)
        version_not_compliant = sum(1 for relay in members if relay.get('recommended_version') is False)
        version_unknown = sum(1 for relay in members if relay.get('recommended_version') is None)
        
        # Count version status: recommended, experimental, obsolete, new in series, unrecommended
        version_status_counts = {
            'recommended': sum(1 for relay in members if relay.get('version_status') == 'recommended'),
            'experimental': sum(1 for relay in members if relay.get('version_status') == 'experimental'),
            'obsolete': sum(1 for relay in members if relay.get('version_status') == 'obsolete'),
            'new_in_series': sum(1 for relay in members if relay.get('version_status') == 'new in series'),
            'unrecommended': sum(1 for relay in members if relay.get('version_status') == 'unrecommended')
        }
        
        # Collect actual Tor versions for each status category (for tooltips)
        version_status_versions = {
            'recommended': set(),
            'experimental': set(),
            'obsolete': set(),
            'new_in_series': set(),
            'unrecommended': set()
        }
        
        for relay in members:
            status = relay.get('version_status')
            version = relay.get('version')
            if status and version:
                if status == 'new in series':
                    version_status_versions['new_in_series'].add(version)
                elif status in version_status_versions:
                    version_status_versions[status].add(version)
        
        # Format version compliance display (only show non-zero values for not compliant and unknown)
        # Add status indicators based on compliance ratio
        total_relays = len(members)
        
        if total_relays == 0:
            # Edge case: no relays
            intelligence_formatted['version_compliance'] = '0 compliant'
        elif version_compliant == total_relays:
            # All relays are compliant (recommended_version=True)
            intelligence_formatted['version_compliance'] = f'<span style="color: #2e7d2e; font-weight: bold;">All</span>, {version_compliant} (100%) compliant'
        elif version_compliant > 0 and (version_compliant / total_relays) > 0.5:
            # More than 50% are compliant
            compliant_pct = round((version_compliant / total_relays) * 100)
            result = f'<span style="color: #cc9900; font-weight: bold;">Partial</span>, {version_compliant} ({compliant_pct}%) compliant'
            # Add non-zero counts for not compliant and unknown
            parts = []
            if version_not_compliant > 0:
                not_compliant_pct = round((version_not_compliant / total_relays) * 100)
                parts.append(f"{version_not_compliant} ({not_compliant_pct}%) not compliant")
            if version_unknown > 0:
                unknown_pct = round((version_unknown / total_relays) * 100)
                parts.append(f"{version_unknown} ({unknown_pct}%) unknown")
            if parts:
                result += ', ' + ', '.join(parts)
            intelligence_formatted['version_compliance'] = result
        else:
            # 50% or less are compliant (or no compliant relays)
            compliant_pct = round((version_compliant / total_relays) * 100) if total_relays > 0 else 0
            result = f'<span style="color: #c82333; font-weight: bold;">Poor</span>, {version_compliant} ({compliant_pct}%) compliant'
            # Add non-zero counts for not compliant and unknown
            parts = []
            if version_not_compliant > 0:
                not_compliant_pct = round((version_not_compliant / total_relays) * 100)
                parts.append(f"{version_not_compliant} ({not_compliant_pct}%) not compliant")
            if version_unknown > 0:
                unknown_pct = round((version_unknown / total_relays) * 100)
                parts.append(f"{version_unknown} ({unknown_pct}%) unknown")
            if parts:
                result += ', ' + ', '.join(parts)
            intelligence_formatted['version_compliance'] = result
        
        # Format version status display (only show counts > 0) with version tooltips and percentages
        # Add status indicators based on recommended status ratio (similar to version compliance)
        version_status_parts = []
        version_status_tooltips = {}
        
        recommended_count = version_status_counts.get('recommended', 0)
        
        # Create tooltips for all status categories (including recommended)
        for status, count in version_status_counts.items():
            if count > 0:
                status_display = status.replace('_', ' ')  # Convert new_in_series to "new in series"
                
                # Create tooltip with actual Tor versions
                versions = sorted(list(version_status_versions[status]))
                if versions:
                    tooltip_status = status_display.capitalize()
                    version_status_tooltips[status] = f"{tooltip_status} versions: {', '.join(versions)}"
                else:
                    version_status_tooltips[status] = f"{status_display.capitalize()} versions: (no version data)"
        
        # Format with status indicator based on recommended percentage
        if total_relays == 0:
            # Edge case: no relays
            intelligence_formatted['version_status'] = 'none'
        elif recommended_count == total_relays:
            # All relays have recommended status
            recommended_tooltip = version_status_tooltips.get('recommended', 'All relays have recommended versions')
            intelligence_formatted['version_status'] = f'<span style="color: #2e7d2e; font-weight: bold;">All</span>, <span title="{recommended_tooltip}" style="cursor: help;">{recommended_count} (100%) recommended</span>'
        elif recommended_count > 0 and (recommended_count / total_relays) > 0.5:
            # More than 50% have recommended status
            recommended_pct = round((recommended_count / total_relays) * 100)
            recommended_tooltip = version_status_tooltips.get('recommended', 'Recommended versions')
            result = f'<span style="color: #cc9900; font-weight: bold;">Partial</span>, <span title="{recommended_tooltip}" style="cursor: help;">{recommended_count} ({recommended_pct}%) recommended</span>'
            
            # Add other status counts with tooltips
            other_parts = []
            for status, count in version_status_counts.items():
                if status != 'recommended' and count > 0:
                    status_display = status.replace('_', ' ')  # Convert new_in_series to "new in series"
                    status_pct = round((count / total_relays) * 100)
                    tooltip = version_status_tooltips.get(status, f'{status_display.capitalize()} versions')
                    other_parts.append(f'<span title="{tooltip}" style="cursor: help;">{count} ({status_pct}%) {status_display}</span>')
            
            if other_parts:
                result += ', ' + ', '.join(other_parts)
            intelligence_formatted['version_status'] = result
        else:
            # 50% or less have recommended status (or no recommended relays)
            recommended_pct = round((recommended_count / total_relays) * 100) if total_relays > 0 else 0
            recommended_tooltip = version_status_tooltips.get('recommended', 'Recommended versions')
            result = f'<span style="color: #c82333; font-weight: bold;">Poor</span>, <span title="{recommended_tooltip}" style="cursor: help;">{recommended_count} ({recommended_pct}%) recommended</span>'
            
            # Add other status counts with tooltips
            other_parts = []
            for status, count in version_status_counts.items():
                if status != 'recommended' and count > 0:
                    status_display = status.replace('_', ' ')  # Convert new_in_series to "new in series"
                    status_pct = round((count / total_relays) * 100)
                    tooltip = version_status_tooltips.get(status, f'{status_display.capitalize()} versions')
                    other_parts.append(f'<span title="{tooltip}" style="cursor: help;">{count} ({status_pct}%) {status_display}</span>')
            
            if other_parts:
                result += ', ' + ', '.join(other_parts)
            intelligence_formatted['version_status'] = result
        
        intelligence_formatted['version_status_tooltips'] = version_status_tooltips
        
        display_data['operator_intelligence'] = intelligence_formatted
        
        # 5. Overall uptime formatting with green highlighting
        uptime_formatted = {}
        if operator_reliability and operator_reliability.get('overall_uptime'):
            for period, data in operator_reliability['overall_uptime'].items():
                avg = data.get('average', 0)
                display_name = data.get('display_name', period)
                relay_count = data.get('relay_count', 0)
                
                # Fix floating point comparison by using >= 99.99 instead of == 100.0
                # Also handle cases where avg is exactly 100.0 or very close due to floating point precision
                if avg >= 99.99 or abs(avg - 100.0) < 0.01:
                    uptime_formatted[period] = {
                        'display': f'<span style="color: #28a745; font-weight: bold;">{display_name} {avg:.1f}%</span>',
                        'relay_count': relay_count
                    }
                else:
                    uptime_formatted[period] = {
                        'display': f'{display_name} {avg:.1f}%',
                        'relay_count': relay_count
                    }
        
        display_data['uptime_formatted'] = uptime_formatted
        
        # 5.1. Network Uptime Percentiles formatting (6-month period)
        network_percentiles_formatted = {}
        if operator_reliability and operator_reliability.get('network_uptime_percentiles'):
            network_data = operator_reliability['network_uptime_percentiles']
            six_month_data = operator_reliability.get('overall_uptime', {}).get('6_months', {})
            
            if network_data and six_month_data:
                from .uptime_utils import format_network_percentiles_display, find_operator_percentile_position
                
                operator_avg = six_month_data.get('average', 0)
                total_network_relays = network_data.get('total_relays', 0)
                
                # Get operator's percentile range for dynamic tooltip
                position_info = find_operator_percentile_position(operator_avg, network_data)
                percentile_range = position_info.get('percentile_range', 'unknown')
                
>>>>>>> e45b03e6
                # Use the simplified display formatting function
                percentile_display = format_network_percentiles_display(network_data, operator_avg)
                
                if percentile_display:
                    # Create enhanced tooltip with statistical methodology explanation
                    if percentile_range != 'unknown':
                        tooltip_text = f"Statistical distribution of 6-month uptime performance across {total_network_relays:,} network relays. Each relay's daily uptime values are averaged over 6 months, then percentile ranks show performance quartiles. This operator falls in the {percentile_range} percentile range of network reliability."
                    else:
                        tooltip_text = f"Statistical distribution of 6-month uptime performance across {total_network_relays:,} network relays. Each relay's daily uptime values are averaged over 6 months, then percentile ranks show performance quartiles."
                    
                    network_percentiles_formatted = {
                        'display': percentile_display,
                        'total_network_relays': total_network_relays,
                        'percentile_range': percentile_range,
                        'tooltip': tooltip_text
                    }
        
        display_data['network_percentiles_formatted'] = network_percentiles_formatted
        
        # 6. Outliers calculations and formatting
        outliers_data = {}
        if operator_reliability and operator_reliability.get('outliers'):
            total_outliers = len(operator_reliability['outliers'].get('low_outliers', [])) + len(operator_reliability['outliers'].get('high_outliers', []))
            total_relays = operator_reliability.get('total_relays', 1)
            
            if total_outliers > 0:
                outlier_percentage = (total_outliers / total_relays * 100) if total_relays > 0 else 0
                
                # Get statistics for tooltip
                six_month_data = operator_reliability.get('overall_uptime', {}).get('6_months', {})
                mean_uptime = six_month_data.get('average', 0)
                std_dev = six_month_data.get('std_dev', 0)
                two_sigma_threshold = mean_uptime - (2 * std_dev)
                
                outliers_data['total_count'] = total_outliers
                outliers_data['total_relays'] = total_relays
                outliers_data['percentage'] = f"{outlier_percentage:.1f}"
                outliers_data['tooltip'] = f"6mo: ≥2σ {two_sigma_threshold:.1f}% from μ {mean_uptime:.1f}%"
                
                # Format low outliers
                low_outliers = operator_reliability['outliers'].get('low_outliers', [])
                if low_outliers:
                    low_names = [f"{o['nickname']} ({o['uptime']:.1f}%)" for o in low_outliers]
                    outliers_data['low_count'] = len(low_outliers)
                    outliers_data['low_tooltip'] = ', '.join(low_names)
                
                # Format high outliers  
                high_outliers = operator_reliability['outliers'].get('high_outliers', [])
                if high_outliers:
                    high_names = [f"{o['nickname']} ({o['uptime']:.1f}%)" for o in high_outliers]
                    outliers_data['high_count'] = len(high_outliers)
                    outliers_data['high_tooltip'] = ', '.join(high_names)
            else:
                outliers_data['none_detected'] = True
        
        display_data['outliers'] = outliers_data
        
        # 7. Uptime data timestamp (reuse existing uptime data)
        uptime_timestamp = None
        if hasattr(self, 'uptime_data') and self.uptime_data and self.uptime_data.get('relays_published'):
            uptime_timestamp = self.uptime_data['relays_published'] + ' UTC'
        display_data['uptime_timestamp'] = uptime_timestamp
        
        # 8. Real-time downtime alerts (idea #8 from uptime integration proposals)
        downtime_alerts = self._calculate_operator_downtime_alerts(v, members, i, bandwidth_unit)
        display_data['downtime_alerts'] = downtime_alerts
        
        # 9. Flag analysis
        operator_flag_analysis = self._compute_contact_flag_analysis(v, members)
        display_data['flag_analysis'] = operator_flag_analysis
        
        return display_data
    
    def _compute_contact_flag_analysis(self, contact_hash, members):
        """
        Compute flag reliability analysis for contact operator using consolidated uptime data.
<<<<<<< HEAD
        
        This method uses pre-computed results from _reprocess_uptime_data(). If consolidated
        processing isn't available, no flag data is returned (section won't be shown).
        
        Args:
            contact_hash: Contact hash for the operator
            members: List of relay objects for the operator
            
        Returns:
            dict: Flag reliability analysis data or indication that no data is available
        """
        try:
            # Use consolidated uptime results if available (from _reprocess_uptime_data)
            if hasattr(self, '_consolidated_uptime_results'):
                consolidated_results = self._consolidated_uptime_results
                relay_uptime_data = consolidated_results['relay_uptime_data']
                network_flag_statistics = consolidated_results.get('network_flag_statistics', {})
                
                # Extract flag data for operator relays using pre-computed data
                operator_flag_data = {}
                
                for relay in members:
                    fingerprint = relay.get('fingerprint', '')
                    nickname = relay.get('nickname', 'Unknown')
                    
                    # Get actual flags this relay currently has (same approach as line 561)
                    relay_flags = set(relay.get('flags', []))
                    
                    if fingerprint in relay_uptime_data:
                        flag_data = relay_uptime_data[fingerprint]['flag_data']
                        
                        for flag, periods in flag_data.items():
                            # Only include flag data for flags the relay currently has
                            if flag in relay_flags:
                                if flag not in operator_flag_data:
                                    operator_flag_data[flag] = {}
                                for period, data in periods.items():
                                    if period not in operator_flag_data[flag]:
                                        operator_flag_data[flag][period] = []
                                    operator_flag_data[flag][period].append({
                                        'relay_nickname': data['relay_info']['nickname'],
                                        'relay_fingerprint': data['relay_info']['fingerprint'],
                                        'uptime': data['uptime'],
                                        'data_points': data['data_points']
                                    })
                
                if not operator_flag_data:
                    return {'has_flag_data': False, 'error': 'No flag data available for operator relays'}
                
                # Process flag reliability using pre-computed network statistics
                flag_reliability_results = self._process_operator_flag_reliability(
                    operator_flag_data, network_flag_statistics
                )
                
                return {
                    'has_flag_data': True,
                    'flag_reliabilities': flag_reliability_results['flag_reliabilities'],
                    'available_periods': flag_reliability_results['available_periods'],
                    'period_display': flag_reliability_results['period_display'],
                    'source': 'consolidated_processing'
                }
                
            else:
                # No consolidated results available - don't show flag reliability section
                return {'has_flag_data': False, 'error': 'Consolidated uptime processing not available'}
                
        except Exception as e:
            return {
                'has_flag_data': False, 
                'error': f'Flag analysis processing failed: {str(e)}',
                'source': 'error'
            }
    
    def _process_operator_flag_reliability(self, operator_flag_data, network_flag_statistics):
        """
        Process flag reliability metrics for an operator using pre-computed network statistics.
        
        Args:
            operator_flag_data: Operator's flag-specific uptime data
            network_flag_statistics: Network-wide flag statistics for comparison
            
        Returns:
            dict: Processed flag reliability metrics with available periods info
        """
        flag_display_mapping = {
            'Running': {'icon': '🟢', 'display_name': 'Running Operation'},
            'Fast': {'icon': '⚡', 'display_name': 'Fast Relay'},
            'Stable': {'icon': '🛡️', 'display_name': 'Stable Operation'}, 
            'Guard': {'icon': '🛡️', 'display_name': 'Entry Guard'},
            'Exit': {'icon': '🚪', 'display_name': 'Exit Node'},
            'HSDir': {'icon': '📂', 'display_name': 'Hidden Services'},
            'Authority': {'icon': '⚖️', 'display_name': 'Directory Authority'},
            'V2Dir': {'icon': '📁', 'display_name': 'Directory Services'},
            'BadExit': {'icon': '🚫', 'display_name': 'Bad Exit'}
        }
        
        # Define flag ordering for consistent display - Hidden Services before Directory Services
        flag_order = ['BadExit', 'Stable', 'Fast', 'Running', 'Authority', 'Guard', 'Exit', 'HSDir', 'V2Dir']
        
        flag_reliabilities = {}
        
        # Track which time periods have data across all flags
        periods_with_data = set()
        
        # Process flags in the specified order
        for flag in flag_order:
            if flag not in operator_flag_data:
                continue
                
            periods = operator_flag_data[flag]
            
            if flag not in flag_display_mapping:
                continue
                
            flag_info = {
                'icon': flag_display_mapping[flag]['icon'],
                'display_name': flag_display_mapping[flag]['display_name'],
                'periods': {}
            }
            
            for period in ['1_month', '6_months', '1_year', '5_years']:
                # Fixed period mapping - handle months before month to avoid conflict
                if period == '1_month':
                    period_short = '1M'
                elif period == '6_months':
                    period_short = '6M'
                elif period == '1_year':
                    period_short = '1Y'
                elif period == '5_years':
                    period_short = '5Y'
                else:
                    period_short = period  # fallback
                
                if period in periods and periods[period]:
                    # Calculate average uptime for operator relays with this flag
                    uptime_values = [relay_data['uptime'] for relay_data in periods[period]]
                    avg_uptime = sum(uptime_values) / len(uptime_values)
                    
                    # Include all values >= 0 (0% is valid data meaning relay never had this flag)
                    if avg_uptime >= 0:
                        periods_with_data.add(period_short)
                        
                        # Determine color coding and tooltip
                        color_class = ''
                        tooltip = f'{flag} flag uptime over {period_short}: {avg_uptime:.1f}%'
                        
                        # Add network comparison if available
                        if (flag in network_flag_statistics and 
                            period in network_flag_statistics[flag] and
                            network_flag_statistics[flag][period]):
                            
                            net_stats = network_flag_statistics[flag][period]
                            tooltip += f' (network μ: {net_stats["mean"]:.1f}%, 2σ: {net_stats["two_sigma_low"]:.1f}%)'
                            
                            # Enhanced color coding logic: prioritize statistical outliers over >99%
                            # Special handling for very low values (≤1%) - likely to be statistical outliers
                            if avg_uptime <= 1.0:
                                color_class = 'statistical-outlier-low'
                            elif avg_uptime <= net_stats['two_sigma_low']:
                                color_class = 'statistical-outlier-low'
                            elif avg_uptime >= 99.0:
                                color_class = 'high-performance'
                            elif avg_uptime > net_stats['two_sigma_high']:
                                color_class = 'statistical-outlier-high'
                            elif avg_uptime < net_stats['mean']:
                                color_class = 'below-mean'
                            # Note: Removed default above-mean green coloring per user feedback
                        
                        else:
                            # Fallback color coding when no network statistics available
                            if avg_uptime <= 1.0:
                                color_class = 'statistical-outlier-low'
                            elif avg_uptime >= 99.0:
                                color_class = 'high-performance'
                            # Default: no special coloring
                        
                        flag_info['periods'][period_short] = {
                            'value': avg_uptime,
                            'color_class': color_class,
                            'tooltip': tooltip,
                            'relay_count': len(periods[period])
                        }
                
            # Only include flag if it has data for at least one period
            if flag_info['periods']:
                flag_reliabilities[flag] = flag_info
        
        # Generate dynamic period display string
        period_order = ['1M', '6M', '1Y', '5Y']
        available_periods = [p for p in period_order if p in periods_with_data]
        period_display = '/'.join(available_periods) if available_periods else 'No Data'
        
        return {
            'flag_reliabilities': flag_reliabilities,
            'available_periods': available_periods,
            'period_display': period_display,
            'has_data': bool(available_periods)
        }
    
    def _calculate_operator_downtime_alerts(self, contact_hash, operator_relays, contact_data, bandwidth_unit):
        """
        Calculate real-time downtime alerts for operator contact pages.
        
        Shows offline relays by type with traffic percentages and impact calculations.
        Implements idea #8 from uptime integration proposals.
        
        Args:
            contact_hash (str): Contact hash for the operator  
            operator_relays (list): List of relay objects for this operator
            contact_data (dict): Pre-computed contact statistics (guard_count, bandwidth, etc.)
            bandwidth_unit (str): Bandwidth unit for display (MB/s, GB/s, etc.)
            
        Returns:
            dict: Downtime alert data with offline counts, impact metrics, and tooltips
        """
        if not operator_relays:
            return None
        
        downtime_alerts = {
            'offline_counts': {
                'guard': 0,
                'middle': 0, 
                'exit': 0
            },
            'offline_bandwidth_impact': {
                'total_offline_bandwidth': 0,  # bytes
                'total_offline_bandwidth_formatted': '0.00',  # formatted with unit
                'offline_bandwidth_percentage': 0.0,  # percentage of operator's total bandwidth
                'total_operator_bandwidth_formatted': '0.00'  # formatted operator total
            },
            'offline_consensus_weight_impact': {
                'total_offline_cw_fraction': 0.0,  # fraction of network consensus weight
                'offline_cw_percentage_of_operator': 0.0,  # percentage of operator's total CW  
                'total_operator_cw_percentage': 0.0  # operator's total network influence
            },
            'offline_relay_details': {
                'guard_relays': [],  # List of offline guard relays with last_seen
                'middle_relays': [],  # List of offline middle relays with last_seen  
                'exit_relays': []   # List of offline exit relays with last_seen
            },
            'has_offline_relays': False
        }
        
        # Calculate network totals for percentage calculations (validation method 1)
        if not hasattr(self, 'json') or not self.json.get('network_totals'):
            return downtime_alerts
            
        network_totals = self.json['network_totals']
        total_network_guard_cw = network_totals.get('guard_consensus_weight', 0)
        total_network_middle_cw = network_totals.get('middle_consensus_weight', 0) 
        total_network_exit_cw = network_totals.get('exit_consensus_weight', 0)
        total_network_cw = total_network_guard_cw + total_network_middle_cw + total_network_exit_cw
        
        # Calculate operator totals for impact percentage calculations (validation method 2)
        operator_total_bandwidth = contact_data.get('bandwidth', 0)  # bytes
        operator_total_cw_fraction = contact_data.get('consensus_weight_fraction', 0.0)
        
        # Track offline totals for impact calculations
        total_offline_bandwidth = 0
        total_offline_cw_fraction = 0.0
        
        # Process each relay to check if offline and categorize by flags
        for relay in operator_relays:
            # Check if relay is offline (not running)
            if not relay.get('running', False):
                downtime_alerts['has_offline_relays'] = True
                
                # Get relay basic info
                nickname = relay.get('nickname', 'Unknown')
                fingerprint = relay.get('fingerprint', '')
                last_seen = relay.get('last_seen', 'Unknown')
                observed_bandwidth = relay.get('observed_bandwidth', 0)
                consensus_weight = relay.get('consensus_weight', 0)
                flags = relay.get('flags', [])
                
                # Format last seen time using existing utility
                if last_seen and last_seen != 'Unknown':
                    last_seen_formatted = self._format_time_ago(last_seen)
                else:
                    last_seen_formatted = 'Unknown'
                
                # Add to total offline impact calculations
                total_offline_bandwidth += observed_bandwidth
                
                # Convert consensus weight to fraction for network percentage calculation
                if total_network_cw > 0:
                    relay_cw_fraction = consensus_weight / total_network_cw
                    total_offline_cw_fraction += relay_cw_fraction
                
                # Create relay info for tooltips
                relay_info = {
                    'nickname': nickname,
                    'fingerprint': fingerprint[:8],  # Short fingerprint for display
                    'last_seen': last_seen_formatted,
                    'bandwidth': observed_bandwidth,
                    'consensus_weight': consensus_weight,
                    'display_text': f"{nickname} ({last_seen_formatted})"
                }
                
                # Categorize by relay type based on flags
                if 'Guard' in flags:
                    downtime_alerts['offline_counts']['guard'] += 1
                    downtime_alerts['offline_relay_details']['guard_relays'].append(relay_info)
                    
                if 'Exit' in flags:
                    downtime_alerts['offline_counts']['exit'] += 1  
                    downtime_alerts['offline_relay_details']['exit_relays'].append(relay_info)
                    
                # Middle relays are all relays that aren't Guard or Exit only, or relays that are both
                # This matches the logic used elsewhere in the codebase for middle relay classification
                if not flags or ('Guard' not in flags and 'Exit' not in flags) or ('Guard' in flags and 'Exit' in flags):
                    downtime_alerts['offline_counts']['middle'] += 1
                    downtime_alerts['offline_relay_details']['middle_relays'].append(relay_info)
        
        # Calculate bandwidth impact metrics
        if operator_total_bandwidth > 0:
            offline_bandwidth_percentage = (total_offline_bandwidth / operator_total_bandwidth) * 100
        else:
            offline_bandwidth_percentage = 0.0
            
        downtime_alerts['offline_bandwidth_impact'] = {
            'total_offline_bandwidth': total_offline_bandwidth,
            'total_offline_bandwidth_formatted': self._format_bandwidth_with_unit(total_offline_bandwidth, bandwidth_unit),
            'offline_bandwidth_percentage': offline_bandwidth_percentage,
            'total_operator_bandwidth_formatted': self._format_bandwidth_with_unit(operator_total_bandwidth, bandwidth_unit)
        }
        
        # Calculate consensus weight impact metrics  
        if operator_total_cw_fraction > 0:
            offline_cw_percentage_of_operator = (total_offline_cw_fraction / operator_total_cw_fraction) * 100
        else:
            offline_cw_percentage_of_operator = 0.0
            
        downtime_alerts['offline_consensus_weight_impact'] = {
            'total_offline_cw_fraction': total_offline_cw_fraction,
            'total_offline_cw_percentage': total_offline_cw_fraction * 100,  # Network percentage
            'offline_cw_percentage_of_operator': offline_cw_percentage_of_operator,
            'total_operator_cw_percentage': operator_total_cw_fraction * 100
        }
        
        # Calculate traffic percentages for each relay type (validation against operator totals)
        # This provides the "X% of observed traffic" metrics requested
        guard_traffic_percentage = 0.0
        middle_traffic_percentage = 0.0
        exit_traffic_percentage = 0.0
        
        if contact_data.get('guard_bandwidth', 0) > 0:
            guard_offline_bandwidth = sum(r['bandwidth'] for r in downtime_alerts['offline_relay_details']['guard_relays'])
            guard_traffic_percentage = (guard_offline_bandwidth / contact_data['guard_bandwidth']) * 100
            
        if contact_data.get('middle_bandwidth', 0) > 0:
            middle_offline_bandwidth = sum(r['bandwidth'] for r in downtime_alerts['offline_relay_details']['middle_relays'])
            middle_traffic_percentage = (middle_offline_bandwidth / contact_data['middle_bandwidth']) * 100
            
        if contact_data.get('exit_bandwidth', 0) > 0:
            exit_offline_bandwidth = sum(r['bandwidth'] for r in downtime_alerts['offline_relay_details']['exit_relays'])
            exit_traffic_percentage = (exit_offline_bandwidth / contact_data['exit_bandwidth']) * 100
        
        # Add traffic percentages to offline counts for display
        downtime_alerts['traffic_percentages'] = {
            'guard': guard_traffic_percentage,
            'middle': middle_traffic_percentage,
            'exit': exit_traffic_percentage
        }
        
        return downtime_alerts

    def _calculate_uptime_display(self, relay):
        """
        Calculate uptime/downtime display for a single relay.
        
        Logic:
        - For running relays: Show uptime from last_restarted
        - For offline relays: Show downtime from last_seen (avoids incorrect long downtimes)
        
        Args:
            relay (dict): Relay data dictionary
            
        Returns:
            str: Formatted uptime display (e.g., "UP 2d 5h ago", "DOWN 3h 45m ago", "Unknown")
        """
        if not relay.get('last_restarted'):
            return "Unknown"
            
        is_running = relay.get('running', False)
        
        if is_running:
            # For running relays, show uptime from last_restarted
            time_since_restart = self._format_time_ago(relay['last_restarted'])
            if time_since_restart and time_since_restart != "unknown":
                return f"UP {time_since_restart}"
            else:
                return "Unknown"
        else:
            # For offline relays, show downtime from last_seen (when it was last observed online)
            # This avoids showing incorrect long downtimes based on old last_restarted timestamps
            if relay.get('last_seen'):
                time_since_last_seen = self._format_time_ago(relay['last_seen'])
                if time_since_last_seen and time_since_last_seen != "unknown":
                    return f"DOWN {time_since_last_seen}"
                else:
                    return "DOWN (unknown)"
            else:
                return "DOWN (unknown)"

    def _calculate_network_health_metrics(self):
        """
        ULTRA-OPTIMIZED: Calculate network health metrics in single pass with maximum reuse.
        
        OPTIMIZATIONS APPLIED:
        1. Single loop through relays instead of 3 separate loops
        2. Reuse existing network_totals and sorted data 
        3. Pre-calculate all Jinja2 template values
        4. Consolidate uptime calculations for all periods
        5. Use existing data structures where possible
        """
        # Ensure prerequisites are available
        if 'network_totals' not in self.json:
            self._calculate_network_totals()
        if 'sorted' not in self.json:
            self._categorize()
        
        network_totals = self.json['network_totals']
        sorted_data = self.json['sorted']
        
        # REUSE EXISTING DATA - no recalculation needed
        total_relays_count = network_totals['total_relays']
        health_metrics = {
            'relays_total': total_relays_count,
            'guard_count': network_totals['guard_count'],
            'middle_count': network_totals['middle_count'], 
            'exit_count': network_totals['exit_count'],
            'measured_relays': network_totals['measured_relays'],
            'measured_percentage': network_totals['measured_percentage'],
            'countries_count': len(sorted_data.get('country', {})),
            'unique_as_count': len(sorted_data.get('as', {})),
            'families_count': len(sorted_data.get('family', {})),
            # Add percentages for relay counts
            'guard_percentage': (network_totals['guard_count'] / total_relays_count * 100) if total_relays_count > 0 else 0.0,
            'middle_percentage': (network_totals['middle_count'] / total_relays_count * 100) if total_relays_count > 0 else 0.0,
            'exit_percentage': (network_totals['exit_count'] / total_relays_count * 100) if total_relays_count > 0 else 0.0
        }
        
        # AROI operators - reuse existing calculation
        if hasattr(self, 'json') and 'aroi_leaderboards' in self.json:
            aroi_summary = self.json['aroi_leaderboards'].get('summary', {})
            health_metrics['aroi_operators_count'] = aroi_summary.get('total_operators', 0)
        else:
            health_metrics['aroi_operators_count'] = len(sorted_data.get('contact', {}))
        
        # Import modules once
        import statistics
        import datetime
        from .country_utils import is_eu_political, is_frontier_country
        from .uptime_utils import find_relay_uptime_data, calculate_relay_uptime_average
        
        # Time calculations for new relay detection
        now = datetime.datetime.utcnow()
        day_ago = now - datetime.timedelta(days=1)
        month_ago = now - datetime.timedelta(days=30)
        year_ago = now - datetime.timedelta(days=365)
        six_months_ago = now - datetime.timedelta(days=180)
        
        # Get rare countries once
        valid_rare_countries = set()
        try:
            if 'country' in sorted_data:
                from .country_utils import get_rare_countries_weighted_with_existing_data
                all_rare_countries = get_rare_countries_weighted_with_existing_data(
                    sorted_data['country'], network_totals['total_relays'])
                valid_rare_countries = {c.lower() for c in all_rare_countries if len(c) == 2 and c.isalpha()}
        except:
            pass
        
        # Initialize all counters and collectors for SINGLE LOOP
        authority_count = bad_exit_count = 0
        total_bandwidth = guard_bandwidth = exit_bandwidth = middle_bandwidth = 0
        relays_with_family = relays_without_family = 0
        relays_with_contact = relays_without_contact = 0
        unique_contacts = set()
        eu_relays = non_eu_relays = rare_countries_relays = 0
        eu_consensus_weight = non_eu_consensus_weight = rare_countries_consensus_weight = 0
        offline_relays = overloaded_relays = hibernating_relays = 0
        new_relays_24h = new_relays_30d = new_relays_1y = new_relays_6m = 0
        unique_platforms = set()
        platform_counts = {}
        recommended_version_count = not_recommended_count = 0
        experimental_count = obsolete_count = outdated_count = 0
        total_consensus_weight = total_advertised_bandwidth = 0
        observed_advertised_diff_sum = observed_advertised_count = 0
        observed_advertised_diff_values = []
        
        # NEW: Age calculations
        relay_ages_days = []
        
        # NEW: Exit policy analysis
        guard_exit_count = 0
        restricted_exits = 0
        web_traffic_exits = 0
        unrestricted_exits = 0
        
        # Role-specific collectors - combined into single loop
        exit_cw_values = []
        guard_cw_values = []
        middle_cw_values = []
        exit_bw_values = []
        guard_bw_values = []
        middle_bw_values = []
        exit_cw_sum = exit_bw_sum = 0
        guard_cw_sum = guard_bw_sum = 0  
        middle_cw_sum = middle_bw_sum = 0
        
        # Uptime collectors for all periods - consolidated
        uptime_periods = ['1_month', '6_months', '1_year', '5_years']
        uptime_collectors = {
            period: {'exit': [], 'guard': [], 'middle': [], 'bad': []} 
            for period in uptime_periods
        }
        
        # SINGLE LOOP - calculate everything at once
        for relay in self.json['relays']:
            # Basic relay categorization
            flags = relay.get('flags', [])
            is_guard = 'Guard' in flags
            is_exit = 'Exit' in flags
            is_authority = 'Authority' in flags
            is_bad_exit = 'BadExit' in flags
            is_running = relay.get('running', True)
            is_hibernating = relay.get('hibernating', False)
            is_overloaded = bool(relay.get('overload_general', False) or 
                                relay.get('overload_fd_exhausted', False) or 
                                relay.get('overload_write_limit', False) or 
                                relay.get('overload_read_limit', False))
            
            # Counts
            if is_authority:
                authority_count += 1
            if is_bad_exit:
                bad_exit_count += 1
            if not is_running:
                offline_relays += 1
            if is_overloaded:
                overloaded_relays += 1
            if is_hibernating:
                hibernating_relays += 1
            
            # NEW: Guard+Exit flag combination
            if is_guard and is_exit:
                guard_exit_count += 1
            
            # NEW: Exit policy analysis
            if is_exit:
                # Basic exit policy analysis
                exit_policy_summary = relay.get('exit_policy_summary', {})
                ipv4_summary = exit_policy_summary.get('accept', [])
                ipv6_summary = exit_policy_summary.get('accept6', [])
                
                # Check for web traffic (ports 80 and 443)
                has_web_traffic = False
                if ipv4_summary:
                    for policy in ipv4_summary:
                        if ('80' in policy or '443' in policy or 
                            '1-65535' in policy or policy == '*:*'):
                            has_web_traffic = True
                            break
                
                if has_web_traffic:
                    web_traffic_exits += 1
                
                # Check for unrestricted exits (accept all or most traffic)
                is_unrestricted = False
                if ipv4_summary:
                    for policy in ipv4_summary:
                        if (policy == '*:*' or '1-65535' in policy or 
                            '1-' in policy or '*:1-65535' in policy):
                            is_unrestricted = True
                            break
                
                if is_unrestricted:
                    unrestricted_exits += 1
                else:
                    restricted_exits += 1
            
            # NEW: Age calculation using first_seen
            first_seen_str = relay.get('first_seen', '')
            if first_seen_str:
                try:
                    first_seen = datetime.datetime.strptime(first_seen_str, '%Y-%m-%d %H:%M:%S')
                    age_days = (now - first_seen).days
                    if age_days >= 0:  # Sanity check
                        relay_ages_days.append(age_days)
                        
                        # Count new relays for existing metrics
                        if first_seen >= day_ago:
                            new_relays_24h += 1
                        if first_seen >= month_ago:
                            new_relays_30d += 1
                        if first_seen >= year_ago:
                            new_relays_1y += 1
                        if first_seen >= six_months_ago:
                            new_relays_6m += 1
                except:
                    pass
            
            # Platform tracking
            platform = relay.get('platform', 'Unknown')
            unique_platforms.add(platform)
            platform_counts[platform] = platform_counts.get(platform, 0) + 1
            
            # Version tracking
            recommended = relay.get('recommended_version')
            version_status = relay.get('version_status', '').lower()
            
            if recommended is True:
                recommended_version_count += 1
            elif recommended is False:
                not_recommended_count += 1
            
            if version_status == 'experimental':
                experimental_count += 1
            elif version_status == 'obsolete':
                obsolete_count += 1
            elif version_status in ['unrecommended', 'old']:
                outdated_count += 1
            
            # Bandwidth calculations
            bandwidth = relay.get('observed_bandwidth', 0)
            consensus_weight = relay.get('consensus_weight', 0)
            total_bandwidth += bandwidth
            advertised_bandwidth = relay.get('advertised_bandwidth', 0)
            total_consensus_weight += consensus_weight
            total_advertised_bandwidth += advertised_bandwidth
            
            if bandwidth > 0 and advertised_bandwidth > 0:
                diff = abs(bandwidth - advertised_bandwidth)
                observed_advertised_diff_sum += diff
                observed_advertised_count += 1
                observed_advertised_diff_values.append(diff)
            
            # Role-specific bandwidth and consensus weight - combined calculation
            if is_exit:
                exit_bandwidth += bandwidth
                if consensus_weight > 0 and bandwidth > 0:
                    exit_cw_sum += consensus_weight
                    exit_bw_sum += bandwidth
                    exit_cw_values.append(consensus_weight / bandwidth)
                    exit_bw_values.append(bandwidth)
            elif is_guard:
                guard_bandwidth += bandwidth
                if consensus_weight > 0 and bandwidth > 0:
                    guard_cw_sum += consensus_weight
                    guard_bw_sum += bandwidth
                    guard_cw_values.append(consensus_weight / bandwidth)
                    guard_bw_values.append(bandwidth)
            else:
                middle_bandwidth += bandwidth
                if consensus_weight > 0 and bandwidth > 0:
                    middle_cw_sum += consensus_weight
                    middle_bw_sum += bandwidth
                    middle_cw_values.append(consensus_weight / bandwidth)
                    middle_bw_values.append(bandwidth)
            
            # Family and contact info
            effective_family = relay.get('effective_family', [])
            if effective_family and len(effective_family) > 1:
                relays_with_family += 1
            else:
                relays_without_family += 1
            
            contact = relay.get('contact', '').strip()
            unique_contacts.add(contact)
            if contact:
                relays_with_contact += 1
            else:
                relays_without_contact += 1
            
            # Geographic data
            country = relay.get('country', '').upper()
            if country and len(country) == 2:
                if is_eu_political(country):
                    eu_relays += 1
                    eu_consensus_weight += consensus_weight
                else:
                    non_eu_relays += 1
                    non_eu_consensus_weight += consensus_weight
                
                if country.lower() in valid_rare_countries or (not valid_rare_countries and is_frontier_country(country)):
                    rare_countries_relays += 1
                    rare_countries_consensus_weight += consensus_weight
            
            # UPTIME CALCULATION - consolidated for all periods and roles
            if hasattr(self, 'uptime_data') and self.uptime_data:
                fingerprint = relay.get('fingerprint', '')
                if fingerprint:
                    relay_uptime_data = find_relay_uptime_data(fingerprint, self.uptime_data)
                    if relay_uptime_data and relay_uptime_data.get('uptime'):
                        for period in uptime_periods:
                            period_data = relay_uptime_data['uptime'].get(period, {})
                            if period_data.get('values'):
                                avg_uptime = calculate_relay_uptime_average(period_data['values'])
                                if avg_uptime > 0:
                                    if is_exit:
                                        uptime_collectors[period]['exit'].append(avg_uptime)
                                    elif is_guard:
                                        uptime_collectors[period]['guard'].append(avg_uptime)
                                    else:
                                        uptime_collectors[period]['middle'].append(avg_uptime)
                                    
                                    if is_bad_exit:
                                        uptime_collectors[period]['bad'].append(avg_uptime)
        
        # NEW: Calculate age statistics
        def _format_age(days):
            """Format age in days to 'Xy Zmo' format"""
            if days < 30:
                return f"{days}d"
            elif days < 365:
                months = days // 30
                remaining_days = days % 30
                if remaining_days == 0:
                    return f"{months}mo"
                else:
                    return f"{months}mo {remaining_days}d"
            else:
                years = days // 365
                remaining_days = days % 365
                months = remaining_days // 30
                if months == 0:
                    return f"{years}y"
                else:
                    return f"{years}y {months}mo"
        
        if relay_ages_days:
            mean_age_days = statistics.mean(relay_ages_days)
            median_age_days = statistics.median(relay_ages_days)
            health_metrics['network_mean_age_formatted'] = _format_age(int(mean_age_days))
            health_metrics['network_median_age_formatted'] = _format_age(int(median_age_days))
        else:
            health_metrics['network_mean_age_formatted'] = "Unknown"
            health_metrics['network_median_age_formatted'] = "Unknown"
        
        # NEW: Top 3 countries by consensus weight (reuse existing sorted data)
        countries_by_cw = []
        if 'country' in sorted_data:
            for country_code, country_data in sorted_data['country'].items():
                if len(country_code) == 2:  # Valid country code
                    cw_fraction = country_data.get('consensus_weight_fraction', 0)
                    if cw_fraction > 0:
                        countries_by_cw.append((country_code.upper(), cw_fraction))
        
        countries_by_cw.sort(key=lambda x: x[1], reverse=True)
        health_metrics['top_3_countries'] = []
        for i, (country_code, cw_fraction) in enumerate(countries_by_cw[:3]):
            health_metrics['top_3_countries'].append({
                'rank': i + 1,
                'country_code': country_code,
                'consensus_weight_percentage': cw_fraction * 100
            })
        
        # NEW: Top AS by consensus weight and concentration metrics
        as_by_cw = []
        if 'as' in sorted_data:
            for as_number, as_data in sorted_data['as'].items():
                cw_fraction = as_data.get('consensus_weight_fraction', 0)
                if cw_fraction > 0:
                    as_name = as_data.get('as_name', f'AS{as_number}')
                    as_by_cw.append((as_number, as_name, cw_fraction))
        
        as_by_cw.sort(key=lambda x: x[2], reverse=True)
        
        # Top 3 AS details
        health_metrics['top_3_as'] = []
        for i, (as_number, as_name, cw_fraction) in enumerate(as_by_cw[:3]):
            health_metrics['top_3_as'].append({
                'rank': i + 1,
                'as_number': as_number,
                'as_name': as_name,
                'as_name_truncated': as_name[:8] if len(as_name) > 8 else as_name,
                'consensus_weight_percentage': cw_fraction * 100
            })
        
        # AS concentration metrics
        if as_by_cw:
            top_3_cw = sum(x[2] for x in as_by_cw[:3])
            top_5_cw = sum(x[2] for x in as_by_cw[:5])
            top_10_cw = sum(x[2] for x in as_by_cw[:10])
            
            health_metrics['top_3_as_concentration'] = top_3_cw * 100
            health_metrics['top_5_as_concentration'] = top_5_cw * 100
            health_metrics['top_10_as_concentration'] = top_10_cw * 100
        else:
            health_metrics['top_3_as_concentration'] = 0.0
            health_metrics['top_5_as_concentration'] = 0.0
            health_metrics['top_10_as_concentration'] = 0.0
        
        # NEW: Exit policy metrics
        health_metrics.update({
            'guard_exit_count': guard_exit_count,
            'unrestricted_exits': unrestricted_exits,
            'restricted_exits': restricted_exits,
            'web_traffic_exits': web_traffic_exits,
            'unrestricted_exits_percentage': (unrestricted_exits / total_relays_count * 100) if total_relays_count > 0 else 0.0,
            'restricted_exits_percentage': (restricted_exits / total_relays_count * 100) if total_relays_count > 0 else 0.0,
            'web_traffic_exits_percentage': (web_traffic_exits / total_relays_count * 100) if total_relays_count > 0 else 0.0,
            'guard_exit_percentage': (guard_exit_count / total_relays_count * 100) if total_relays_count > 0 else 0.0
        })
        
        # STORE CALCULATED METRICS
        health_metrics.update({
            'authorities_count': authority_count,
            'bad_exits_count': bad_exit_count,
            'offline_relays': offline_relays,
            'overloaded_relays': overloaded_relays,
            'hibernating_relays': hibernating_relays,
            'new_relays_24h': new_relays_24h,
            'new_relays_30d': new_relays_30d,
            'new_relays_1y': new_relays_1y,
            'new_relays_6m': new_relays_6m,
            'unique_platforms_count': len(unique_platforms),
            'unique_contacts_count': len(unique_contacts),
            'relays_with_family': relays_with_family,
            'relays_without_family': relays_without_family,
            'relays_with_contact': relays_with_contact,
            'relays_without_contact': relays_without_contact,
            'eu_relays_count': eu_relays,
            'non_eu_relays_count': non_eu_relays,
            'rare_countries_relays': rare_countries_relays,
            'eu_relays_percentage': (eu_relays / health_metrics['relays_total'] * 100) if health_metrics['relays_total'] > 0 else 0.0,
            'non_eu_relays_percentage': (non_eu_relays / health_metrics['relays_total'] * 100) if health_metrics['relays_total'] > 0 else 0.0,
            'rare_countries_relays_percentage': (rare_countries_relays / health_metrics['relays_total'] * 100) if health_metrics['relays_total'] > 0 else 0.0,
            # Geographic consensus weight metrics
            'eu_consensus_weight': eu_consensus_weight,
            'non_eu_consensus_weight': non_eu_consensus_weight,
            'rare_countries_consensus_weight': rare_countries_consensus_weight,
            'eu_consensus_weight_percentage': (eu_consensus_weight / total_consensus_weight * 100) if total_consensus_weight > 0 else 0.0,
            'non_eu_consensus_weight_percentage': (non_eu_consensus_weight / total_consensus_weight * 100) if total_consensus_weight > 0 else 0.0,
            'rare_countries_consensus_weight_percentage': (rare_countries_consensus_weight / total_consensus_weight * 100) if total_consensus_weight > 0 else 0.0,
            # Geographic analysis metrics from intelligence engine
            'geographic_diversity_top3': self.json.get('smart_context', {}).get('concentration_patterns', {}).get('template_optimized', {}).get('countries_top_3_percentage', '0.0'),
            'geographic_diversity_significant_count': self.json.get('smart_context', {}).get('concentration_patterns', {}).get('template_optimized', {}).get('countries_significant_count', 0),
            'geographic_diversity_five_eyes': self.json.get('smart_context', {}).get('concentration_patterns', {}).get('template_optimized', {}).get('countries_five_eyes_percentage', '0.0'),
            'jurisdiction_five_eyes': self.json.get('smart_context', {}).get('geographic_clustering', {}).get('template_optimized', {}).get('five_eyes_influence', '0.0'),
            'jurisdiction_fourteen_eyes': self.json.get('smart_context', {}).get('geographic_clustering', {}).get('template_optimized', {}).get('fourteen_eyes_influence', '0.0'),
            'regional_concentration_level': self.json.get('smart_context', {}).get('geographic_clustering', {}).get('template_optimized', {}).get('concentration_hhi_interpretation', 'UNKNOWN'),
            'regional_hhi': self.json.get('smart_context', {}).get('geographic_clustering', {}).get('template_optimized', {}).get('regional_hhi', '0.000'),
            'regional_top_3_breakdown': self.json.get('smart_context', {}).get('geographic_clustering', {}).get('template_optimized', {}).get('top_3_regions', 'Insufficient data'),
            # Add percentages for other relay counts
            'authorities_percentage': (authority_count / health_metrics['relays_total'] * 100) if health_metrics['relays_total'] > 0 else 0.0,
            'bad_exits_percentage': (bad_exit_count / health_metrics['relays_total'] * 100) if health_metrics['relays_total'] > 0 else 0.0,
            'offline_relays_percentage': (offline_relays / health_metrics['relays_total'] * 100) if health_metrics['relays_total'] > 0 else 0.0,
            'overloaded_relays_percentage': (overloaded_relays / health_metrics['relays_total'] * 100) if health_metrics['relays_total'] > 0 else 0.0,
            'hibernating_relays_percentage': (hibernating_relays / health_metrics['relays_total'] * 100) if health_metrics['relays_total'] > 0 else 0.0,
            'new_relays_24h_percentage': (new_relays_24h / health_metrics['relays_total'] * 100) if health_metrics['relays_total'] > 0 else 0.0,
            'new_relays_30d_percentage': (new_relays_30d / health_metrics['relays_total'] * 100) if health_metrics['relays_total'] > 0 else 0.0,
            'new_relays_1y_percentage': (new_relays_1y / health_metrics['relays_total'] * 100) if health_metrics['relays_total'] > 0 else 0.0,
            'new_relays_6m_percentage': (new_relays_6m / health_metrics['relays_total'] * 100) if health_metrics['relays_total'] > 0 else 0.0
        })
        
        # Platform metrics with percentages
        total_relays = health_metrics['relays_total']
        sorted_platforms = sorted(platform_counts.items(), key=lambda x: x[1], reverse=True)
        top_platforms = sorted_platforms[:3]
        others_count = sum(count for _, count in sorted_platforms[3:])
        
        top_platforms_with_pct = []
        for platform, count in top_platforms:
            percentage = (count / total_relays * 100) if total_relays > 0 else 0.0
            top_platforms_with_pct.append((platform, count, percentage))
        
        health_metrics['platform_top3'] = top_platforms_with_pct
        health_metrics['platform_others'] = others_count
        health_metrics['platform_others_percentage'] = (others_count / total_relays * 100) if total_relays > 0 else 0.0
        
        # Version compliance with percentages
        total_with_version_info = recommended_version_count + not_recommended_count
        health_metrics.update({
            'recommended_version_percentage': (
                (recommended_version_count / total_with_version_info * 100) 
                if total_with_version_info > 0 else 0.0
            ),
            'recommended_version_count': recommended_version_count,
            'not_recommended_count': not_recommended_count,
            'experimental_count': experimental_count,
            'obsolete_count': obsolete_count,
            'outdated_count': outdated_count,
            'not_recommended_percentage': (not_recommended_count / total_relays * 100) if total_relays > 0 else 0.0,
            'experimental_percentage': (experimental_count / total_relays * 100) if total_relays > 0 else 0.0,
            'obsolete_percentage': (obsolete_count / total_relays * 100) if total_relays > 0 else 0.0,
            'outdated_percentage': (outdated_count / total_relays * 100) if total_relays > 0 else 0.0
        })
        
        # Bandwidth utilization metrics - calculate mean and median for Obs to Adv Diff
        avg_obs_adv_diff_bytes = (
            (observed_advertised_diff_sum / observed_advertised_count) 
            if observed_advertised_count > 0 else 0
        )
        median_obs_adv_diff_bytes = (
            statistics.median(observed_advertised_diff_values)
            if observed_advertised_diff_values else 0
        )
        
        if self.use_bits:
            obs_adv_unit = self._determine_unit(avg_obs_adv_diff_bytes * 8)
            avg_formatted = self._format_bandwidth_with_unit(avg_obs_adv_diff_bytes * 8, obs_adv_unit, decimal_places=0) + f" {obs_adv_unit}"
            median_formatted = self._format_bandwidth_with_unit(median_obs_adv_diff_bytes * 8, obs_adv_unit, decimal_places=0) + f" {obs_adv_unit}"
            health_metrics['avg_observed_advertised_diff_formatted'] = f"{avg_formatted} | {median_formatted}"
        else:
            obs_adv_unit = self._determine_unit(avg_obs_adv_diff_bytes)
            avg_formatted = self._format_bandwidth_with_unit(avg_obs_adv_diff_bytes, obs_adv_unit, decimal_places=0) + f" {obs_adv_unit}"
            median_formatted = self._format_bandwidth_with_unit(median_obs_adv_diff_bytes, obs_adv_unit, decimal_places=0) + f" {obs_adv_unit}"
            health_metrics['avg_observed_advertised_diff_formatted'] = f"{avg_formatted} | {median_formatted}"
        
        health_metrics['consensus_weight_bandwidth_ratio'] = (
            (total_consensus_weight / total_bandwidth) 
            if total_bandwidth > 0 else 0.0
        )
        
        # Role-specific CW/BW ratios and bandwidth statistics
        health_metrics.update({
            'exit_cw_bw_overall': (exit_cw_sum / exit_bw_sum) if exit_bw_sum > 0 else 0.0,
            'guard_cw_bw_overall': (guard_cw_sum / guard_bw_sum) if guard_bw_sum > 0 else 0.0,
            'middle_cw_bw_overall': (middle_cw_sum / middle_bw_sum) if middle_bw_sum > 0 else 0.0,
            'exit_cw_bw_avg': statistics.mean(exit_cw_values) if exit_cw_values else 0.0,
            'guard_cw_bw_avg': statistics.mean(guard_cw_values) if guard_cw_values else 0.0,
            'middle_cw_bw_avg': statistics.mean(middle_cw_values) if middle_cw_values else 0.0,
            'exit_cw_bw_median': statistics.median(exit_cw_values) if exit_cw_values else 0.0,
            'guard_cw_bw_median': statistics.median(guard_cw_values) if guard_cw_values else 0.0,
            'middle_cw_bw_median': statistics.median(middle_cw_values) if middle_cw_values else 0.0,
            'exit_bw_mean': statistics.mean(exit_bw_values) if exit_bw_values else 0.0,
            'guard_bw_mean': statistics.mean(guard_bw_values) if guard_bw_values else 0.0,
            'middle_bw_mean': statistics.mean(middle_bw_values) if middle_bw_values else 0.0,
            'exit_bw_median': statistics.median(exit_bw_values) if exit_bw_values else 0.0,
            'guard_bw_median': statistics.median(guard_bw_values) if guard_bw_values else 0.0,
            'middle_bw_median': statistics.median(middle_bw_values) if middle_bw_values else 0.0
        })
        
        # PRE-CALCULATE BANDWIDTH MEAN/MEDIAN WITH PROPER UNITS - avoid showing 0 values
        # Check if any mean/median would show as 0 with the main unit, if so use smaller unit for all
        if self.use_bits:
            # For bits, check if any value would round to 0 with Gbit/s
            base_unit = self._determine_unit(total_bandwidth * 8)
            test_values = [
                health_metrics['exit_bw_mean'] * 8,
                health_metrics['exit_bw_median'] * 8,
                health_metrics['guard_bw_mean'] * 8,
                health_metrics['guard_bw_median'] * 8,
                health_metrics['middle_bw_mean'] * 8,
                health_metrics['middle_bw_median'] * 8
            ]
            
            # Check if any would format to 0 with the base unit
            use_smaller_unit = False
            for value in test_values:
                if value > 0:  # Only check non-zero values
                    formatted_val = self._format_bandwidth_with_unit(value, base_unit, decimal_places=0)
                    if float(formatted_val) == 0:
                        use_smaller_unit = True
                        break
            
            # Use Mbit/s if any would show as 0 Gbit/s
            unit = 'Mbit/s' if (use_smaller_unit and base_unit == 'Gbit/s') else base_unit
            
            exit_mean_formatted = self._format_bandwidth_with_unit(health_metrics['exit_bw_mean'] * 8, unit, decimal_places=0) + f" {unit}"
            exit_median_formatted = self._format_bandwidth_with_unit(health_metrics['exit_bw_median'] * 8, unit, decimal_places=0) + f" {unit}"
            guard_mean_formatted = self._format_bandwidth_with_unit(health_metrics['guard_bw_mean'] * 8, unit, decimal_places=0) + f" {unit}"
            guard_median_formatted = self._format_bandwidth_with_unit(health_metrics['guard_bw_median'] * 8, unit, decimal_places=0) + f" {unit}"
            middle_mean_formatted = self._format_bandwidth_with_unit(health_metrics['middle_bw_mean'] * 8, unit, decimal_places=0) + f" {unit}"
            middle_median_formatted = self._format_bandwidth_with_unit(health_metrics['middle_bw_median'] * 8, unit, decimal_places=0) + f" {unit}"
        else:
            # For bytes, check if any value would round to 0 with GB/s
            base_unit = self._determine_unit(total_bandwidth)
            test_values = [
                health_metrics['exit_bw_mean'],
                health_metrics['exit_bw_median'],
                health_metrics['guard_bw_mean'],
                health_metrics['guard_bw_median'],
                health_metrics['middle_bw_mean'],
                health_metrics['middle_bw_median']
            ]
            
            # Check if any would format to 0 with the base unit
            use_smaller_unit = False
            for value in test_values:
                if value > 0:  # Only check non-zero values
                    formatted_val = self._format_bandwidth_with_unit(value, base_unit, decimal_places=0)
                    if float(formatted_val) == 0:
                        use_smaller_unit = True
                        break
            
            # Use MB/s if any would show as 0 GB/s
            unit = 'MB/s' if (use_smaller_unit and base_unit == 'GB/s') else base_unit
            
            exit_mean_formatted = self._format_bandwidth_with_unit(health_metrics['exit_bw_mean'], unit, decimal_places=0) + f" {unit}"
            exit_median_formatted = self._format_bandwidth_with_unit(health_metrics['exit_bw_median'], unit, decimal_places=0) + f" {unit}"
            guard_mean_formatted = self._format_bandwidth_with_unit(health_metrics['guard_bw_mean'], unit, decimal_places=0) + f" {unit}"
            guard_median_formatted = self._format_bandwidth_with_unit(health_metrics['guard_bw_median'], unit, decimal_places=0) + f" {unit}"
            middle_mean_formatted = self._format_bandwidth_with_unit(health_metrics['middle_bw_mean'], unit, decimal_places=0) + f" {unit}"
            middle_median_formatted = self._format_bandwidth_with_unit(health_metrics['middle_bw_median'], unit, decimal_places=0) + f" {unit}"
        
        health_metrics.update({
            'exit_bw_mean_formatted': exit_mean_formatted,
            'exit_bw_median_formatted': exit_median_formatted,
            'guard_bw_mean_formatted': guard_mean_formatted,
            'guard_bw_median_formatted': guard_median_formatted,
            'middle_bw_mean_formatted': middle_mean_formatted,
            'middle_bw_median_formatted': middle_median_formatted
        })
        
        # Bandwidth formatting with proper units
        if self.use_bits:
            unit = self._determine_unit(total_bandwidth * 8)
            health_metrics['total_bandwidth_formatted'] = self._format_bandwidth_with_unit(total_bandwidth * 8, unit, decimal_places=0) + f" {unit}"
            health_metrics['guard_bandwidth_formatted'] = self._format_bandwidth_with_unit(guard_bandwidth * 8, unit, decimal_places=0) + f" {unit}"
            health_metrics['exit_bandwidth_formatted'] = self._format_bandwidth_with_unit(exit_bandwidth * 8, unit, decimal_places=0) + f" {unit}"
            health_metrics['middle_bandwidth_formatted'] = self._format_bandwidth_with_unit(middle_bandwidth * 8, unit, decimal_places=0) + f" {unit}"
        else:
            unit = self._determine_unit(total_bandwidth)
            health_metrics['total_bandwidth_formatted'] = self._format_bandwidth_with_unit(total_bandwidth, unit, decimal_places=0) + f" {unit}"
            health_metrics['guard_bandwidth_formatted'] = self._format_bandwidth_with_unit(guard_bandwidth, unit, decimal_places=0) + f" {unit}"
            health_metrics['exit_bandwidth_formatted'] = self._format_bandwidth_with_unit(exit_bandwidth, unit, decimal_places=0) + f" {unit}"
            health_metrics['middle_bandwidth_formatted'] = self._format_bandwidth_with_unit(middle_bandwidth, unit, decimal_places=0) + f" {unit}"
        
        # Uptime metrics - consolidated calculation for all periods and roles
        if hasattr(self, 'uptime_data') and self.uptime_data:
            if hasattr(self, 'network_uptime_percentiles') and self.network_uptime_percentiles:
                health_metrics['overall_uptime'] = self.network_uptime_percentiles['average']
                health_metrics['uptime_percentiles'] = self.network_uptime_percentiles['percentiles']
            else:
                health_metrics['overall_uptime'] = 0.0
                health_metrics['uptime_percentiles'] = None
            
            # Process all uptime periods and roles in one calculation
            for period in uptime_periods:
                for role in ['exit', 'guard', 'middle', 'bad']:
                    values = uptime_collectors[period][role]
                    mean_key = f'{role}_uptime_mean' if period == '6_months' else f'{role}_uptime_{period}'
                    median_key = f'{role}_uptime_median' if period == '6_months' else f'{role}_uptime_{period}_median'
                    
                    health_metrics[mean_key] = statistics.mean(values) if values else 0.0
                    if period == '6_months':  # Only calculate median for 6_months to maintain compatibility
                        health_metrics[median_key] = statistics.median(values) if values else 0.0
            
            # Backward compatibility aliases
            health_metrics['exit_uptime'] = health_metrics['exit_uptime_mean']
            health_metrics['guard_uptime'] = health_metrics['guard_uptime_mean']
            health_metrics['middle_uptime'] = health_metrics['middle_uptime_mean']
            health_metrics['bad_relay_uptime'] = health_metrics['bad_uptime_mean']
            health_metrics['bad_relay_uptime_mean'] = health_metrics['bad_uptime_mean']
            health_metrics['bad_relay_uptime_median'] = health_metrics['bad_uptime_median']
            
        else:
            # Initialize to 0 when no uptime data available
            base_keys = ['overall_uptime', 'exit_uptime', 'guard_uptime', 'middle_uptime', 'bad_relay_uptime', 'uptime_percentiles']
            mean_median_keys = ['exit_uptime_mean', 'guard_uptime_mean', 'middle_uptime_mean', 'bad_relay_uptime_mean',
                               'exit_uptime_median', 'guard_uptime_median', 'middle_uptime_median', 'bad_relay_uptime_median']
            period_keys = [f'{role}_uptime_{period}' for period in uptime_periods for role in ['exit', 'guard', 'middle']]
            
            for key in base_keys + mean_median_keys + period_keys:
                health_metrics[key] = 0.0 if 'percentiles' not in key else None
        
        # Percentage calculations for participation metrics
        health_metrics.update({
            'relays_with_family_percentage': (relays_with_family / total_relays * 100) if total_relays > 0 else 0.0,
            'relays_without_family_percentage': (relays_without_family / total_relays * 100) if total_relays > 0 else 0.0,
            'relays_with_contact_percentage': (relays_with_contact / total_relays * 100) if total_relays > 0 else 0.0,
            'relays_without_contact_percentage': (relays_without_contact / total_relays * 100) if total_relays > 0 else 0.0
        })
        
        # Final calculations - reuse existing data
        countries_count = health_metrics['countries_count']
        as_count = health_metrics['unique_as_count']
        
        health_metrics.update({
            'avg_as_per_country': round(as_count / countries_count, 1) if countries_count > 0 else 0.0,
            'avg_aroi_per_as': round(health_metrics['aroi_operators_count'] / as_count, 1) if as_count > 0 else 0.0,
            'avg_families_per_as': round(health_metrics['families_count'] / as_count, 1) if as_count > 0 else 0.0
        })
        
        # Add CW/BW ratio metrics from intelligence engine (same as contact performance insights)
        if hasattr(self, 'json') and 'smart_context' in self.json:
            # Extract contact intelligence data which contains network-wide CW/BW ratios
            contact_intelligence = self.json['smart_context'].get('contact_intelligence', {}).get('template_optimized', {})
            
            # Find any contact's data to get the network-wide ratios (all contacts have same network values)
            network_ratios = {}
            for contact_hash, contact_data in contact_intelligence.items():
                if isinstance(contact_data, dict):
                    # Extract network-wide performance ratios
                    if 'performance_network_overall_ratio' in contact_data:
                        network_ratios['overall_ratio_mean'] = contact_data['performance_network_overall_ratio']
                    if 'performance_network_overall_median' in contact_data:
                        network_ratios['overall_ratio_median'] = contact_data['performance_network_overall_median']
                    if 'performance_network_guard_ratio' in contact_data:
                        network_ratios['guard_ratio_mean'] = contact_data['performance_network_guard_ratio']
                    if 'performance_network_guard_median' in contact_data:
                        network_ratios['guard_ratio_median'] = contact_data['performance_network_guard_median']
                    if 'performance_network_exit_ratio' in contact_data:
                        network_ratios['exit_ratio_mean'] = contact_data['performance_network_exit_ratio']
                    if 'performance_network_exit_median' in contact_data:
                        network_ratios['exit_ratio_median'] = contact_data['performance_network_exit_median']
                    break  # Only need one contact since all have same network values
            
            # Add to health metrics with defaults if not found
            health_metrics.update({
                'cw_bw_ratio_overall_mean': network_ratios.get('overall_ratio_mean', '0'),
                'cw_bw_ratio_overall_median': network_ratios.get('overall_ratio_median', '0'),
                'cw_bw_ratio_guard_mean': network_ratios.get('guard_ratio_mean', '0'),
                'cw_bw_ratio_guard_median': network_ratios.get('guard_ratio_median', '0'),
                'cw_bw_ratio_exit_mean': network_ratios.get('exit_ratio_mean', '0'),
                'cw_bw_ratio_exit_median': network_ratios.get('exit_ratio_median', '0')
            })
        else:
            # Fallback when smart_context not available
            health_metrics.update({
                'cw_bw_ratio_overall_mean': '0',
                'cw_bw_ratio_overall_median': '0',
                'cw_bw_ratio_guard_mean': '0',
                'cw_bw_ratio_guard_median': '0',
                'cw_bw_ratio_exit_mean': '0',
                'cw_bw_ratio_exit_median': '0'
            })
        
        # Store the complete health metrics
        self.json['network_health'] = health_metrics
=======
        
        This method uses pre-computed results from _reprocess_uptime_data(). If consolidated
        processing isn't available, no flag data is returned (section won't be shown).
        
        Args:
            contact_hash: Contact hash for the operator
            members: List of relay objects for the operator
            
        Returns:
            dict: Flag reliability analysis data or indication that no data is available
        """
        try:
            # Use consolidated uptime results if available (from _reprocess_uptime_data)
            if hasattr(self, '_consolidated_uptime_results'):
                consolidated_results = self._consolidated_uptime_results
                relay_uptime_data = consolidated_results['relay_uptime_data']
                network_flag_statistics = consolidated_results.get('network_flag_statistics', {})
                
                # Extract flag data for operator relays using pre-computed data
                operator_flag_data = {}
                
                for relay in members:
                    fingerprint = relay.get('fingerprint', '')
                    nickname = relay.get('nickname', 'Unknown')
                    
                    # Get actual flags this relay currently has (same approach as line 561)
                    relay_flags = set(relay.get('flags', []))
                    
                    if fingerprint in relay_uptime_data:
                        flag_data = relay_uptime_data[fingerprint]['flag_data']
                        
                        for flag, periods in flag_data.items():
                            # Only include flag data for flags the relay currently has
                            if flag in relay_flags:
                                if flag not in operator_flag_data:
                                    operator_flag_data[flag] = {}
                                for period, data in periods.items():
                                    if period not in operator_flag_data[flag]:
                                        operator_flag_data[flag][period] = []
                                    operator_flag_data[flag][period].append({
                                        'relay_nickname': data['relay_info']['nickname'],
                                        'relay_fingerprint': data['relay_info']['fingerprint'],
                                        'uptime': data['uptime'],
                                        'data_points': data['data_points']
                                    })
                
                if not operator_flag_data:
                    return {'has_flag_data': False, 'error': 'No flag data available for operator relays'}
                
                # Process flag reliability using pre-computed network statistics
                flag_reliability_results = self._process_operator_flag_reliability(
                    operator_flag_data, network_flag_statistics
                )
                
                return {
                    'has_flag_data': True,
                    'flag_reliabilities': flag_reliability_results['flag_reliabilities'],
                    'available_periods': flag_reliability_results['available_periods'],
                    'period_display': flag_reliability_results['period_display'],
                    'source': 'consolidated_processing'
                }
                
            else:
                # No consolidated results available - don't show flag reliability section
                return {'has_flag_data': False, 'error': 'Consolidated uptime processing not available'}
                
        except Exception as e:
            return {
                'has_flag_data': False, 
                'error': f'Flag analysis processing failed: {str(e)}',
                'source': 'error'
            }
    
    def _process_operator_flag_reliability(self, operator_flag_data, network_flag_statistics):
        """
        Process flag reliability metrics for an operator using pre-computed network statistics.
        
        Args:
            operator_flag_data: Operator's flag-specific uptime data
            network_flag_statistics: Network-wide flag statistics for comparison
            
        Returns:
            dict: Processed flag reliability metrics with available periods info
        """
        flag_display_mapping = {
            'Running': {'icon': '🟢', 'display_name': 'Running Operation'},
            'Fast': {'icon': '⚡', 'display_name': 'Fast Relay'},
            'Stable': {'icon': '🛡️', 'display_name': 'Stable Operation'}, 
            'Guard': {'icon': '🛡️', 'display_name': 'Entry Guard'},
            'Exit': {'icon': '🚪', 'display_name': 'Exit Node'},
            'HSDir': {'icon': '📂', 'display_name': 'Hidden Services'},
            'Authority': {'icon': '⚖️', 'display_name': 'Directory Authority'},
            'V2Dir': {'icon': '📁', 'display_name': 'Directory Services'},
            'BadExit': {'icon': '🚫', 'display_name': 'Bad Exit'}
        }
        
        # Define flag ordering for consistent display - Hidden Services before Directory Services
        flag_order = ['BadExit', 'Stable', 'Fast', 'Running', 'Authority', 'Guard', 'Exit', 'HSDir', 'V2Dir']
        
        flag_reliabilities = {}
        
        # Track which time periods have data across all flags
        periods_with_data = set()
        
        # Process flags in the specified order
        for flag in flag_order:
            if flag not in operator_flag_data:
                continue
                
            periods = operator_flag_data[flag]
            
            if flag not in flag_display_mapping:
                continue
                
            flag_info = {
                'icon': flag_display_mapping[flag]['icon'],
                'display_name': flag_display_mapping[flag]['display_name'],
                'periods': {}
            }
            
            for period in ['1_month', '6_months', '1_year', '5_years']:
                # Fixed period mapping - handle months before month to avoid conflict
                if period == '1_month':
                    period_short = '1M'
                elif period == '6_months':
                    period_short = '6M'
                elif period == '1_year':
                    period_short = '1Y'
                elif period == '5_years':
                    period_short = '5Y'
                else:
                    period_short = period  # fallback
                
                if period in periods and periods[period]:
                    # Calculate average uptime for operator relays with this flag
                    uptime_values = [relay_data['uptime'] for relay_data in periods[period]]
                    avg_uptime = sum(uptime_values) / len(uptime_values)
                    
                    # Include all values >= 0 (0% is valid data meaning relay never had this flag)
                    if avg_uptime >= 0:
                        periods_with_data.add(period_short)
                        
                        # Determine color coding and tooltip
                        color_class = ''
                        tooltip = f'{flag} flag uptime over {period_short}: {avg_uptime:.1f}%'
                        
                        # Add network comparison if available
                        if (flag in network_flag_statistics and 
                            period in network_flag_statistics[flag] and
                            network_flag_statistics[flag][period]):
                            
                            net_stats = network_flag_statistics[flag][period]
                            tooltip += f' (network μ: {net_stats["mean"]:.1f}%, 2σ: {net_stats["two_sigma_low"]:.1f}%)'
                            
                            # Enhanced color coding logic: prioritize statistical outliers over >99%
                            # Special handling for very low values (≤1%) - likely to be statistical outliers
                            if avg_uptime <= 1.0:
                                color_class = 'statistical-outlier-low'
                            elif avg_uptime <= net_stats['two_sigma_low']:
                                color_class = 'statistical-outlier-low'
                            elif avg_uptime >= 99.0:
                                color_class = 'high-performance'
                            elif avg_uptime > net_stats['two_sigma_high']:
                                color_class = 'statistical-outlier-high'
                            elif avg_uptime < net_stats['mean']:
                                color_class = 'below-mean'
                            # Note: Removed default above-mean green coloring per user feedback
                        
                        else:
                            # Fallback color coding when no network statistics available
                            if avg_uptime <= 1.0:
                                color_class = 'statistical-outlier-low'
                            elif avg_uptime >= 99.0:
                                color_class = 'high-performance'
                            # Default: no special coloring
                        
                        flag_info['periods'][period_short] = {
                            'value': avg_uptime,
                            'color_class': color_class,
                            'tooltip': tooltip,
                            'relay_count': len(periods[period])
                        }
                
            # Only include flag if it has data for at least one period
            if flag_info['periods']:
                flag_reliabilities[flag] = flag_info
        
        # Generate dynamic period display string
        period_order = ['1M', '6M', '1Y', '5Y']
        available_periods = [p for p in period_order if p in periods_with_data]
        period_display = '/'.join(available_periods) if available_periods else 'No Data'
        
        return {
            'flag_reliabilities': flag_reliabilities,
            'available_periods': available_periods,
            'period_display': period_display,
            'has_data': bool(available_periods)
        }
    
    def _calculate_operator_downtime_alerts(self, contact_hash, operator_relays, contact_data, bandwidth_unit):
        """
        Calculate real-time downtime alerts for operator contact pages.
        
        Shows offline relays by type with traffic percentages and impact calculations.
        Implements idea #8 from uptime integration proposals.
        
        Args:
            contact_hash (str): Contact hash for the operator  
            operator_relays (list): List of relay objects for this operator
            contact_data (dict): Pre-computed contact statistics (guard_count, bandwidth, etc.)
            bandwidth_unit (str): Bandwidth unit for display (MB/s, GB/s, etc.)
            
        Returns:
            dict: Downtime alert data with offline counts, impact metrics, and tooltips
        """
        if not operator_relays:
            return None
        
        downtime_alerts = {
            'offline_counts': {
                'guard': 0,
                'middle': 0, 
                'exit': 0
            },
            'offline_bandwidth_impact': {
                'total_offline_bandwidth': 0,  # bytes
                'total_offline_bandwidth_formatted': '0.00',  # formatted with unit
                'offline_bandwidth_percentage': 0.0,  # percentage of operator's total bandwidth
                'total_operator_bandwidth_formatted': '0.00'  # formatted operator total
            },
            'offline_consensus_weight_impact': {
                'total_offline_cw_fraction': 0.0,  # fraction of network consensus weight
                'offline_cw_percentage_of_operator': 0.0,  # percentage of operator's total CW  
                'total_operator_cw_percentage': 0.0  # operator's total network influence
            },
            'offline_relay_details': {
                'guard_relays': [],  # List of offline guard relays with last_seen
                'middle_relays': [],  # List of offline middle relays with last_seen  
                'exit_relays': []   # List of offline exit relays with last_seen
            },
            'has_offline_relays': False
        }
        
        # Calculate network totals for percentage calculations (validation method 1)
        if not hasattr(self, 'json') or not self.json.get('network_totals'):
            return downtime_alerts
            
        network_totals = self.json['network_totals']
        total_network_guard_cw = network_totals.get('guard_consensus_weight', 0)
        total_network_middle_cw = network_totals.get('middle_consensus_weight', 0) 
        total_network_exit_cw = network_totals.get('exit_consensus_weight', 0)
        total_network_cw = total_network_guard_cw + total_network_middle_cw + total_network_exit_cw
        
        # Calculate operator totals for impact percentage calculations (validation method 2)
        operator_total_bandwidth = contact_data.get('bandwidth', 0)  # bytes
        operator_total_cw_fraction = contact_data.get('consensus_weight_fraction', 0.0)
        
        # Track offline totals for impact calculations
        total_offline_bandwidth = 0
        total_offline_cw_fraction = 0.0
        
        # Process each relay to check if offline and categorize by flags
        for relay in operator_relays:
            # Check if relay is offline (not running)
            if not relay.get('running', False):
                downtime_alerts['has_offline_relays'] = True
                
                # Get relay basic info
                nickname = relay.get('nickname', 'Unknown')
                fingerprint = relay.get('fingerprint', '')
                last_seen = relay.get('last_seen', 'Unknown')
                observed_bandwidth = relay.get('observed_bandwidth', 0)
                consensus_weight = relay.get('consensus_weight', 0)
                flags = relay.get('flags', [])
                
                # Format last seen time using existing utility
                if last_seen and last_seen != 'Unknown':
                    last_seen_formatted = self._format_time_ago(last_seen)
                else:
                    last_seen_formatted = 'Unknown'
                
                # Add to total offline impact calculations
                total_offline_bandwidth += observed_bandwidth
                
                # Convert consensus weight to fraction for network percentage calculation
                if total_network_cw > 0:
                    relay_cw_fraction = consensus_weight / total_network_cw
                    total_offline_cw_fraction += relay_cw_fraction
                
                # Create relay info for tooltips
                relay_info = {
                    'nickname': nickname,
                    'fingerprint': fingerprint[:8],  # Short fingerprint for display
                    'last_seen': last_seen_formatted,
                    'bandwidth': observed_bandwidth,
                    'consensus_weight': consensus_weight,
                    'display_text': f"{nickname} ({last_seen_formatted})"
                }
                
                # Categorize by relay type based on flags
                if 'Guard' in flags:
                    downtime_alerts['offline_counts']['guard'] += 1
                    downtime_alerts['offline_relay_details']['guard_relays'].append(relay_info)
                    
                if 'Exit' in flags:
                    downtime_alerts['offline_counts']['exit'] += 1  
                    downtime_alerts['offline_relay_details']['exit_relays'].append(relay_info)
                    
                # Middle relays are all relays that aren't Guard or Exit only, or relays that are both
                # This matches the logic used elsewhere in the codebase for middle relay classification
                if not flags or ('Guard' not in flags and 'Exit' not in flags) or ('Guard' in flags and 'Exit' in flags):
                    downtime_alerts['offline_counts']['middle'] += 1
                    downtime_alerts['offline_relay_details']['middle_relays'].append(relay_info)
        
        # Calculate bandwidth impact metrics
        if operator_total_bandwidth > 0:
            offline_bandwidth_percentage = (total_offline_bandwidth / operator_total_bandwidth) * 100
        else:
            offline_bandwidth_percentage = 0.0
            
        downtime_alerts['offline_bandwidth_impact'] = {
            'total_offline_bandwidth': total_offline_bandwidth,
            'total_offline_bandwidth_formatted': self._format_bandwidth_with_unit(total_offline_bandwidth, bandwidth_unit),
            'offline_bandwidth_percentage': offline_bandwidth_percentage,
            'total_operator_bandwidth_formatted': self._format_bandwidth_with_unit(operator_total_bandwidth, bandwidth_unit)
        }
        
        # Calculate consensus weight impact metrics  
        if operator_total_cw_fraction > 0:
            offline_cw_percentage_of_operator = (total_offline_cw_fraction / operator_total_cw_fraction) * 100
        else:
            offline_cw_percentage_of_operator = 0.0
            
        downtime_alerts['offline_consensus_weight_impact'] = {
            'total_offline_cw_fraction': total_offline_cw_fraction,
            'total_offline_cw_percentage': total_offline_cw_fraction * 100,  # Network percentage
            'offline_cw_percentage_of_operator': offline_cw_percentage_of_operator,
            'total_operator_cw_percentage': operator_total_cw_fraction * 100
        }
        
        # Calculate traffic percentages for each relay type (validation against operator totals)
        # This provides the "X% of observed traffic" metrics requested
        guard_traffic_percentage = 0.0
        middle_traffic_percentage = 0.0
        exit_traffic_percentage = 0.0
        
        if contact_data.get('guard_bandwidth', 0) > 0:
            guard_offline_bandwidth = sum(r['bandwidth'] for r in downtime_alerts['offline_relay_details']['guard_relays'])
            guard_traffic_percentage = (guard_offline_bandwidth / contact_data['guard_bandwidth']) * 100
            
        if contact_data.get('middle_bandwidth', 0) > 0:
            middle_offline_bandwidth = sum(r['bandwidth'] for r in downtime_alerts['offline_relay_details']['middle_relays'])
            middle_traffic_percentage = (middle_offline_bandwidth / contact_data['middle_bandwidth']) * 100
            
        if contact_data.get('exit_bandwidth', 0) > 0:
            exit_offline_bandwidth = sum(r['bandwidth'] for r in downtime_alerts['offline_relay_details']['exit_relays'])
            exit_traffic_percentage = (exit_offline_bandwidth / contact_data['exit_bandwidth']) * 100
        
        # Add traffic percentages to offline counts for display
        downtime_alerts['traffic_percentages'] = {
            'guard': guard_traffic_percentage,
            'middle': middle_traffic_percentage,
            'exit': exit_traffic_percentage
        }
        
        return downtime_alerts

    def _calculate_uptime_display(self, relay):
        """
        Calculate uptime/downtime display for a single relay.
        
        Logic:
        - For running relays: Show uptime from last_restarted
        - For offline relays: Show downtime from last_seen (avoids incorrect long downtimes)
        
        Args:
            relay (dict): Relay data dictionary
            
        Returns:
            str: Formatted uptime display (e.g., "UP 2d 5h ago", "DOWN 3h 45m ago", "Unknown")
        """
        if not relay.get('last_restarted'):
            return "Unknown"
            
        is_running = relay.get('running', False)
        
        if is_running:
            # For running relays, show uptime from last_restarted
            time_since_restart = self._format_time_ago(relay['last_restarted'])
            if time_since_restart and time_since_restart != "unknown":
                return f"UP {time_since_restart}"
            else:
                return "Unknown"
        else:
            # For offline relays, show downtime from last_seen (when it was last observed online)
            # This avoids showing incorrect long downtimes based on old last_restarted timestamps
            if relay.get('last_seen'):
                time_since_last_seen = self._format_time_ago(relay['last_seen'])
                if time_since_last_seen and time_since_last_seen != "unknown":
                    return f"DOWN {time_since_last_seen}"
                else:
                    return "DOWN (unknown)"
            else:
                return "DOWN (unknown)"
>>>>>>> e45b03e6
<|MERGE_RESOLUTION|>--- conflicted
+++ resolved
@@ -17,10 +17,7 @@
 from .aroileaders import _calculate_aroi_leaderboards
 from .progress import log_progress, get_memory_usage
 import logging
-<<<<<<< HEAD
 import statistics
-=======
->>>>>>> e45b03e6
 
 ABS_PATH = os.path.dirname(os.path.abspath(__file__))
 
@@ -1510,7 +1507,6 @@
                 guard_ratio = i["guard_count"] / total_relays if total_relays > 0 else 0
                 middle_ratio = i["middle_count"] / total_relays if total_relays > 0 else 0
                 exit_ratio = i["exit_count"] / total_relays if total_relays > 0 else 0
-<<<<<<< HEAD
                 
                 # Simple network position calculation
                 if guard_ratio > 0.5:
@@ -1522,19 +1518,6 @@
                 else:
                     network_position_label = "Mixed"
                 
-=======
-                
-                # Simple network position calculation
-                if guard_ratio > 0.5:
-                    network_position_label = "Guard-focused"
-                elif exit_ratio > 0.5:
-                    network_position_label = "Exit-focused"
-                elif middle_ratio > 0.5:
-                    network_position_label = "Middle-focused"
-                else:
-                    network_position_label = "Mixed"
-                
->>>>>>> e45b03e6
                 # Create simple fallback display
                 position_components = []
                 if i["guard_count"] > 0:
@@ -1727,7 +1710,6 @@
         
         leaderboards = self.json['aroi_leaderboards'].get('leaderboards', {})
         rankings = []
-<<<<<<< HEAD
         
         # Check each leaderboard category for this contact
         for category, leaders in leaderboards.items():
@@ -1754,34 +1736,6 @@
                         })
                     break
         
-=======
-        
-        # Check each leaderboard category for this contact
-        for category, leaders in leaderboards.items():
-            for rank, entry in enumerate(leaders, 1):
-                # Handle both formatted entries (dict) and raw tuples
-                if isinstance(entry, dict):
-                    leader_contact = entry.get('contact_hash')
-                else:
-                    # Handle tuple format (leader_contact, data)
-                    leader_contact, data = entry
-                
-                if leader_contact == contact_hash:
-                    # Only show top 25 rankings
-                    if rank <= 25:
-                        category_info = self._get_leaderboard_category_info(category)
-                        rankings.append({
-                            'category': category,
-                            'category_name': category_info['name'],
-                            'rank': rank,
-                            'emoji': category_info['emoji'],
-                            'title': category_info['title'],
-                            'statement': f"#{rank} {category_info['name']}",
-                            'link': f"aroi-leaderboards.html#{category}"
-                        })
-                    break
-        
->>>>>>> e45b03e6
         # Sort rankings by rank (1st place first, 25th place last)
         rankings.sort(key=lambda x: x['rank'])
         
@@ -1837,10 +1791,7 @@
             calculate_statistical_outliers,
             find_operator_percentile_position
         )
-<<<<<<< HEAD
-=======
         import statistics
->>>>>>> e45b03e6
         
         # Available time periods from Onionoo uptime API
         time_periods = ['1_month', '3_months', '6_months', '1_year', '5_years']
@@ -1892,7 +1843,6 @@
                     operator_position_info = find_operator_percentile_position(mean_uptime, reliability_stats['network_uptime_percentiles'])
                     reliability_stats['overall_uptime'][period]['network_position'] = operator_position_info['description']
                     reliability_stats['overall_uptime'][period]['percentile_range'] = operator_position_info['percentile_range']
-<<<<<<< HEAD
                 
                 # Calculate statistical outliers using shared utility
                 outliers = calculate_statistical_outliers(
@@ -2032,7 +1982,22 @@
                 intelligence_formatted['measurement_status'] = contact_intel.get('measurement_status', '')
                 intelligence_formatted['performance_status'] = contact_intel.get('performance_status', '')
                 intelligence_formatted['performance_underutilized'] = contact_intel.get('performance_underutilized', 0)
+                intelligence_formatted['performance_underutilized_percentage'] = contact_intel.get('performance_underutilized_percentage', 0)
                 intelligence_formatted['performance_underutilized_fps'] = contact_intel.get('performance_underutilized_fps', [])
+                # Add new CW/BW ratio fields
+                intelligence_formatted['performance_operator_overall_ratio'] = contact_intel.get('performance_operator_overall_ratio', '')
+                intelligence_formatted['performance_operator_guard_ratio'] = contact_intel.get('performance_operator_guard_ratio', '')
+                intelligence_formatted['performance_operator_exit_ratio'] = contact_intel.get('performance_operator_exit_ratio', '')
+                intelligence_formatted['performance_network_overall_ratio'] = contact_intel.get('performance_network_overall_ratio', '')
+                intelligence_formatted['performance_network_guard_ratio'] = contact_intel.get('performance_network_guard_ratio', '')
+                intelligence_formatted['performance_network_exit_ratio'] = contact_intel.get('performance_network_exit_ratio', '')
+                intelligence_formatted['performance_network_overall_median'] = contact_intel.get('performance_network_overall_median', '')
+                intelligence_formatted['performance_network_guard_median'] = contact_intel.get('performance_network_guard_median', '')
+                intelligence_formatted['performance_network_exit_median'] = contact_intel.get('performance_network_exit_median', '')
+                intelligence_formatted['performance_operator_overall_pct'] = contact_intel.get('performance_operator_overall_pct', '')
+                intelligence_formatted['performance_operator_guard_pct'] = contact_intel.get('performance_operator_guard_pct', '')
+                intelligence_formatted['performance_operator_exit_pct'] = contact_intel.get('performance_operator_exit_pct', '')
+                intelligence_formatted['performance_relay_count'] = contact_intel.get('performance_relay_count', 0)
                 intelligence_formatted['maturity'] = contact_intel.get('maturity', '')
         
         # 4. Version compliance and version status counting (reuse existing relay counting patterns)
@@ -2217,347 +2182,6 @@
                 position_info = find_operator_percentile_position(operator_avg, network_data)
                 percentile_range = position_info.get('percentile_range', 'unknown')
                 
-=======
-                
-                # Calculate statistical outliers using shared utility
-                outliers = calculate_statistical_outliers(
-                    period_result['uptime_values'], 
-                    period_result['relay_breakdown']
-                )
-                
-                # Add period information to outliers
-                for outlier in outliers['low_outliers']:
-                    outlier['period'] = period
-                for outlier in outliers['high_outliers']:
-                    outlier['period'] = period
-                
-                # Collect outliers from all periods
-                reliability_stats['outliers']['low_outliers'].extend(outliers['low_outliers'])
-                reliability_stats['outliers']['high_outliers'].extend(outliers['high_outliers'])
-                
-                # Collect relay data for relay_uptimes
-                for fingerprint, relay_data in period_result['relay_breakdown'].items():
-                    if fingerprint not in all_relay_data:
-                        all_relay_data[fingerprint] = {
-                            'fingerprint': fingerprint,
-                            'nickname': relay_data['nickname'],
-                            'uptime_periods': {}
-                        }
-                    all_relay_data[fingerprint]['uptime_periods'][period] = relay_data['uptime']
-        
-        # Set relay uptimes and valid relays count
-        reliability_stats['relay_uptimes'] = list(all_relay_data.values())
-        reliability_stats['valid_relays'] = len(all_relay_data)
-        
-        # Remove duplicate outliers (same relay appearing in multiple periods)
-        # Keep the one with highest deviation
-        def deduplicate_outliers(outliers):
-            relay_outliers = {}
-            for outlier in outliers:
-                fp = outlier['fingerprint']
-                if fp not in relay_outliers or outlier['deviation'] > relay_outliers[fp]['deviation']:
-                    relay_outliers[fp] = outlier
-            return list(relay_outliers.values())
-        
-        reliability_stats['outliers']['low_outliers'] = deduplicate_outliers(reliability_stats['outliers']['low_outliers'])
-        reliability_stats['outliers']['high_outliers'] = deduplicate_outliers(reliability_stats['outliers']['high_outliers'])
-        
-        return reliability_stats
-
-    def _format_intelligence_rating(self, rating_text):
-        """
-        Helper function to format intelligence ratings with color coding.
-        
-        Args:
-            rating_text (str): Rating text like "Poor, 1 network" or "Great, 4 networks"
-            
-        Returns:
-            str: HTML formatted string with color-coded rating
-        """
-        if not rating_text or ', ' not in rating_text:
-            return rating_text
-        
-        rating, details = rating_text.split(', ', 1)
-        
-        if 'Poor' in rating:
-            return f'<span style="color: #c82333; font-weight: bold;">Poor</span>, {details}'
-        elif 'Okay' in rating:
-            return f'<span style="color: #cc9900; font-weight: bold;">Okay</span>, {details}'
-        else:  # Great or other
-            return f'<span style="color: #2e7d2e; font-weight: bold;">Great</span>, {details}'
-
-    def _compute_contact_display_data(self, i, bandwidth_unit, operator_reliability, v, members):
-        """
-        Compute contact-specific display data for contact pages.
-        
-        Args:
-            i: The relay data for the contact
-            bandwidth_unit: The bandwidth unit for the contact
-            operator_reliability: The reliability statistics for the contact
-            v: The contact hash
-            members: The list of relay objects for the contact
-            
-        Returns:
-            dict: Contact-specific display data
-        """
-        display_data = {}
-        
-        # 1. Bandwidth components filtering (reuse existing formatting functions)
-        bw_components = []
-        if i["guard_count"] > 0 and i["guard_bandwidth"] > 0:
-            guard_bw = self._format_bandwidth_with_unit(i["guard_bandwidth"], bandwidth_unit)
-            if guard_bw != '0.00':
-                bw_components.append(f"{guard_bw} {bandwidth_unit} guard")
-        
-        if i["middle_count"] > 0 and i["middle_bandwidth"] > 0:
-            middle_bw = self._format_bandwidth_with_unit(i["middle_bandwidth"], bandwidth_unit)
-            if middle_bw != '0.00':
-                bw_components.append(f"{middle_bw} {bandwidth_unit} middle")
-        
-        if i["exit_count"] > 0 and i["exit_bandwidth"] > 0:
-            exit_bw = self._format_bandwidth_with_unit(i["exit_bandwidth"], bandwidth_unit)
-            if exit_bw != '0.00':
-                bw_components.append(f"{exit_bw} {bandwidth_unit} exit")
-        
-        display_data['bandwidth_breakdown'] = ', '.join(bw_components) if bw_components else None
-        
-        # 2. Network influence components filtering
-        cw_components = []
-        if i["guard_count"] > 0 and i["guard_consensus_weight_fraction"] > 0:
-            cw_components.append(f"{i['guard_consensus_weight_fraction'] * 100:.2f}% guard")
-        
-        if i["middle_count"] > 0 and i["middle_consensus_weight_fraction"] > 0:
-            cw_components.append(f"{i['middle_consensus_weight_fraction'] * 100:.2f}% middle")
-        
-        if i["exit_count"] > 0 and i["exit_consensus_weight_fraction"] > 0:
-            cw_components.append(f"{i['exit_consensus_weight_fraction'] * 100:.2f}% exit")
-        
-        display_data['consensus_weight_breakdown'] = ', '.join(cw_components) if cw_components else None
-        
-        # 3. Operator intelligence formatting (reuse existing contact intelligence data)
-        intelligence_formatted = {}
-        if hasattr(self, 'json') and self.json.get('smart_context'):
-            contact_intel_data = self.json['smart_context'].get('contact_intelligence', {}).get('template_optimized', {})
-            contact_intel = contact_intel_data.get(v)
-            
-            if contact_intel:
-                # Format network diversity with color coding
-                portfolio_div = contact_intel.get('portfolio_diversity', '')
-                intelligence_formatted['network_diversity'] = self._format_intelligence_rating(portfolio_div)
-                
-                # Format geographic diversity with color coding
-                geo_risk = contact_intel.get('geographic_risk', '')
-                intelligence_formatted['geographic_diversity'] = self._format_intelligence_rating(geo_risk)
-                
-                # Format infrastructure diversity with color coding
-                infra_risk = contact_intel.get('infrastructure_risk', '')
-                intelligence_formatted['infrastructure_diversity'] = self._format_intelligence_rating(infra_risk)
-                
-                # Copy other intelligence fields
-                intelligence_formatted['measurement_status'] = contact_intel.get('measurement_status', '')
-                intelligence_formatted['performance_status'] = contact_intel.get('performance_status', '')
-                intelligence_formatted['performance_underutilized'] = contact_intel.get('performance_underutilized', 0)
-                intelligence_formatted['performance_underutilized_percentage'] = contact_intel.get('performance_underutilized_percentage', 0)
-                intelligence_formatted['performance_underutilized_fps'] = contact_intel.get('performance_underutilized_fps', [])
-                # Add new CW/BW ratio fields
-                intelligence_formatted['performance_operator_overall_ratio'] = contact_intel.get('performance_operator_overall_ratio', '')
-                intelligence_formatted['performance_operator_guard_ratio'] = contact_intel.get('performance_operator_guard_ratio', '')
-                intelligence_formatted['performance_operator_exit_ratio'] = contact_intel.get('performance_operator_exit_ratio', '')
-                intelligence_formatted['performance_network_overall_ratio'] = contact_intel.get('performance_network_overall_ratio', '')
-                intelligence_formatted['performance_network_guard_ratio'] = contact_intel.get('performance_network_guard_ratio', '')
-                intelligence_formatted['performance_network_exit_ratio'] = contact_intel.get('performance_network_exit_ratio', '')
-                intelligence_formatted['performance_network_overall_median'] = contact_intel.get('performance_network_overall_median', '')
-                intelligence_formatted['performance_network_guard_median'] = contact_intel.get('performance_network_guard_median', '')
-                intelligence_formatted['performance_network_exit_median'] = contact_intel.get('performance_network_exit_median', '')
-                intelligence_formatted['performance_operator_overall_pct'] = contact_intel.get('performance_operator_overall_pct', '')
-                intelligence_formatted['performance_operator_guard_pct'] = contact_intel.get('performance_operator_guard_pct', '')
-                intelligence_formatted['performance_operator_exit_pct'] = contact_intel.get('performance_operator_exit_pct', '')
-                intelligence_formatted['performance_relay_count'] = contact_intel.get('performance_relay_count', 0)
-                intelligence_formatted['maturity'] = contact_intel.get('maturity', '')
-        
-        # 4. Version compliance and version status counting (reuse existing relay counting patterns)
-        # Count version compliance: recommended_version=true for compliant, =false for non-compliant, not set/empty for unknown
-        version_compliant = sum(1 for relay in members if relay.get('recommended_version') is True)
-        version_not_compliant = sum(1 for relay in members if relay.get('recommended_version') is False)
-        version_unknown = sum(1 for relay in members if relay.get('recommended_version') is None)
-        
-        # Count version status: recommended, experimental, obsolete, new in series, unrecommended
-        version_status_counts = {
-            'recommended': sum(1 for relay in members if relay.get('version_status') == 'recommended'),
-            'experimental': sum(1 for relay in members if relay.get('version_status') == 'experimental'),
-            'obsolete': sum(1 for relay in members if relay.get('version_status') == 'obsolete'),
-            'new_in_series': sum(1 for relay in members if relay.get('version_status') == 'new in series'),
-            'unrecommended': sum(1 for relay in members if relay.get('version_status') == 'unrecommended')
-        }
-        
-        # Collect actual Tor versions for each status category (for tooltips)
-        version_status_versions = {
-            'recommended': set(),
-            'experimental': set(),
-            'obsolete': set(),
-            'new_in_series': set(),
-            'unrecommended': set()
-        }
-        
-        for relay in members:
-            status = relay.get('version_status')
-            version = relay.get('version')
-            if status and version:
-                if status == 'new in series':
-                    version_status_versions['new_in_series'].add(version)
-                elif status in version_status_versions:
-                    version_status_versions[status].add(version)
-        
-        # Format version compliance display (only show non-zero values for not compliant and unknown)
-        # Add status indicators based on compliance ratio
-        total_relays = len(members)
-        
-        if total_relays == 0:
-            # Edge case: no relays
-            intelligence_formatted['version_compliance'] = '0 compliant'
-        elif version_compliant == total_relays:
-            # All relays are compliant (recommended_version=True)
-            intelligence_formatted['version_compliance'] = f'<span style="color: #2e7d2e; font-weight: bold;">All</span>, {version_compliant} (100%) compliant'
-        elif version_compliant > 0 and (version_compliant / total_relays) > 0.5:
-            # More than 50% are compliant
-            compliant_pct = round((version_compliant / total_relays) * 100)
-            result = f'<span style="color: #cc9900; font-weight: bold;">Partial</span>, {version_compliant} ({compliant_pct}%) compliant'
-            # Add non-zero counts for not compliant and unknown
-            parts = []
-            if version_not_compliant > 0:
-                not_compliant_pct = round((version_not_compliant / total_relays) * 100)
-                parts.append(f"{version_not_compliant} ({not_compliant_pct}%) not compliant")
-            if version_unknown > 0:
-                unknown_pct = round((version_unknown / total_relays) * 100)
-                parts.append(f"{version_unknown} ({unknown_pct}%) unknown")
-            if parts:
-                result += ', ' + ', '.join(parts)
-            intelligence_formatted['version_compliance'] = result
-        else:
-            # 50% or less are compliant (or no compliant relays)
-            compliant_pct = round((version_compliant / total_relays) * 100) if total_relays > 0 else 0
-            result = f'<span style="color: #c82333; font-weight: bold;">Poor</span>, {version_compliant} ({compliant_pct}%) compliant'
-            # Add non-zero counts for not compliant and unknown
-            parts = []
-            if version_not_compliant > 0:
-                not_compliant_pct = round((version_not_compliant / total_relays) * 100)
-                parts.append(f"{version_not_compliant} ({not_compliant_pct}%) not compliant")
-            if version_unknown > 0:
-                unknown_pct = round((version_unknown / total_relays) * 100)
-                parts.append(f"{version_unknown} ({unknown_pct}%) unknown")
-            if parts:
-                result += ', ' + ', '.join(parts)
-            intelligence_formatted['version_compliance'] = result
-        
-        # Format version status display (only show counts > 0) with version tooltips and percentages
-        # Add status indicators based on recommended status ratio (similar to version compliance)
-        version_status_parts = []
-        version_status_tooltips = {}
-        
-        recommended_count = version_status_counts.get('recommended', 0)
-        
-        # Create tooltips for all status categories (including recommended)
-        for status, count in version_status_counts.items():
-            if count > 0:
-                status_display = status.replace('_', ' ')  # Convert new_in_series to "new in series"
-                
-                # Create tooltip with actual Tor versions
-                versions = sorted(list(version_status_versions[status]))
-                if versions:
-                    tooltip_status = status_display.capitalize()
-                    version_status_tooltips[status] = f"{tooltip_status} versions: {', '.join(versions)}"
-                else:
-                    version_status_tooltips[status] = f"{status_display.capitalize()} versions: (no version data)"
-        
-        # Format with status indicator based on recommended percentage
-        if total_relays == 0:
-            # Edge case: no relays
-            intelligence_formatted['version_status'] = 'none'
-        elif recommended_count == total_relays:
-            # All relays have recommended status
-            recommended_tooltip = version_status_tooltips.get('recommended', 'All relays have recommended versions')
-            intelligence_formatted['version_status'] = f'<span style="color: #2e7d2e; font-weight: bold;">All</span>, <span title="{recommended_tooltip}" style="cursor: help;">{recommended_count} (100%) recommended</span>'
-        elif recommended_count > 0 and (recommended_count / total_relays) > 0.5:
-            # More than 50% have recommended status
-            recommended_pct = round((recommended_count / total_relays) * 100)
-            recommended_tooltip = version_status_tooltips.get('recommended', 'Recommended versions')
-            result = f'<span style="color: #cc9900; font-weight: bold;">Partial</span>, <span title="{recommended_tooltip}" style="cursor: help;">{recommended_count} ({recommended_pct}%) recommended</span>'
-            
-            # Add other status counts with tooltips
-            other_parts = []
-            for status, count in version_status_counts.items():
-                if status != 'recommended' and count > 0:
-                    status_display = status.replace('_', ' ')  # Convert new_in_series to "new in series"
-                    status_pct = round((count / total_relays) * 100)
-                    tooltip = version_status_tooltips.get(status, f'{status_display.capitalize()} versions')
-                    other_parts.append(f'<span title="{tooltip}" style="cursor: help;">{count} ({status_pct}%) {status_display}</span>')
-            
-            if other_parts:
-                result += ', ' + ', '.join(other_parts)
-            intelligence_formatted['version_status'] = result
-        else:
-            # 50% or less have recommended status (or no recommended relays)
-            recommended_pct = round((recommended_count / total_relays) * 100) if total_relays > 0 else 0
-            recommended_tooltip = version_status_tooltips.get('recommended', 'Recommended versions')
-            result = f'<span style="color: #c82333; font-weight: bold;">Poor</span>, <span title="{recommended_tooltip}" style="cursor: help;">{recommended_count} ({recommended_pct}%) recommended</span>'
-            
-            # Add other status counts with tooltips
-            other_parts = []
-            for status, count in version_status_counts.items():
-                if status != 'recommended' and count > 0:
-                    status_display = status.replace('_', ' ')  # Convert new_in_series to "new in series"
-                    status_pct = round((count / total_relays) * 100)
-                    tooltip = version_status_tooltips.get(status, f'{status_display.capitalize()} versions')
-                    other_parts.append(f'<span title="{tooltip}" style="cursor: help;">{count} ({status_pct}%) {status_display}</span>')
-            
-            if other_parts:
-                result += ', ' + ', '.join(other_parts)
-            intelligence_formatted['version_status'] = result
-        
-        intelligence_formatted['version_status_tooltips'] = version_status_tooltips
-        
-        display_data['operator_intelligence'] = intelligence_formatted
-        
-        # 5. Overall uptime formatting with green highlighting
-        uptime_formatted = {}
-        if operator_reliability and operator_reliability.get('overall_uptime'):
-            for period, data in operator_reliability['overall_uptime'].items():
-                avg = data.get('average', 0)
-                display_name = data.get('display_name', period)
-                relay_count = data.get('relay_count', 0)
-                
-                # Fix floating point comparison by using >= 99.99 instead of == 100.0
-                # Also handle cases where avg is exactly 100.0 or very close due to floating point precision
-                if avg >= 99.99 or abs(avg - 100.0) < 0.01:
-                    uptime_formatted[period] = {
-                        'display': f'<span style="color: #28a745; font-weight: bold;">{display_name} {avg:.1f}%</span>',
-                        'relay_count': relay_count
-                    }
-                else:
-                    uptime_formatted[period] = {
-                        'display': f'{display_name} {avg:.1f}%',
-                        'relay_count': relay_count
-                    }
-        
-        display_data['uptime_formatted'] = uptime_formatted
-        
-        # 5.1. Network Uptime Percentiles formatting (6-month period)
-        network_percentiles_formatted = {}
-        if operator_reliability and operator_reliability.get('network_uptime_percentiles'):
-            network_data = operator_reliability['network_uptime_percentiles']
-            six_month_data = operator_reliability.get('overall_uptime', {}).get('6_months', {})
-            
-            if network_data and six_month_data:
-                from .uptime_utils import format_network_percentiles_display, find_operator_percentile_position
-                
-                operator_avg = six_month_data.get('average', 0)
-                total_network_relays = network_data.get('total_relays', 0)
-                
-                # Get operator's percentile range for dynamic tooltip
-                position_info = find_operator_percentile_position(operator_avg, network_data)
-                percentile_range = position_info.get('percentile_range', 'unknown')
-                
->>>>>>> e45b03e6
                 # Use the simplified display formatting function
                 percentile_display = format_network_percentiles_display(network_data, operator_avg)
                 
@@ -2634,7 +2258,6 @@
     def _compute_contact_flag_analysis(self, contact_hash, members):
         """
         Compute flag reliability analysis for contact operator using consolidated uptime data.
-<<<<<<< HEAD
         
         This method uses pre-computed results from _reprocess_uptime_data(). If consolidated
         processing isn't available, no flag data is returned (section won't be shown).
@@ -3758,410 +3381,4 @@
             })
         
         # Store the complete health metrics
-        self.json['network_health'] = health_metrics
-=======
-        
-        This method uses pre-computed results from _reprocess_uptime_data(). If consolidated
-        processing isn't available, no flag data is returned (section won't be shown).
-        
-        Args:
-            contact_hash: Contact hash for the operator
-            members: List of relay objects for the operator
-            
-        Returns:
-            dict: Flag reliability analysis data or indication that no data is available
-        """
-        try:
-            # Use consolidated uptime results if available (from _reprocess_uptime_data)
-            if hasattr(self, '_consolidated_uptime_results'):
-                consolidated_results = self._consolidated_uptime_results
-                relay_uptime_data = consolidated_results['relay_uptime_data']
-                network_flag_statistics = consolidated_results.get('network_flag_statistics', {})
-                
-                # Extract flag data for operator relays using pre-computed data
-                operator_flag_data = {}
-                
-                for relay in members:
-                    fingerprint = relay.get('fingerprint', '')
-                    nickname = relay.get('nickname', 'Unknown')
-                    
-                    # Get actual flags this relay currently has (same approach as line 561)
-                    relay_flags = set(relay.get('flags', []))
-                    
-                    if fingerprint in relay_uptime_data:
-                        flag_data = relay_uptime_data[fingerprint]['flag_data']
-                        
-                        for flag, periods in flag_data.items():
-                            # Only include flag data for flags the relay currently has
-                            if flag in relay_flags:
-                                if flag not in operator_flag_data:
-                                    operator_flag_data[flag] = {}
-                                for period, data in periods.items():
-                                    if period not in operator_flag_data[flag]:
-                                        operator_flag_data[flag][period] = []
-                                    operator_flag_data[flag][period].append({
-                                        'relay_nickname': data['relay_info']['nickname'],
-                                        'relay_fingerprint': data['relay_info']['fingerprint'],
-                                        'uptime': data['uptime'],
-                                        'data_points': data['data_points']
-                                    })
-                
-                if not operator_flag_data:
-                    return {'has_flag_data': False, 'error': 'No flag data available for operator relays'}
-                
-                # Process flag reliability using pre-computed network statistics
-                flag_reliability_results = self._process_operator_flag_reliability(
-                    operator_flag_data, network_flag_statistics
-                )
-                
-                return {
-                    'has_flag_data': True,
-                    'flag_reliabilities': flag_reliability_results['flag_reliabilities'],
-                    'available_periods': flag_reliability_results['available_periods'],
-                    'period_display': flag_reliability_results['period_display'],
-                    'source': 'consolidated_processing'
-                }
-                
-            else:
-                # No consolidated results available - don't show flag reliability section
-                return {'has_flag_data': False, 'error': 'Consolidated uptime processing not available'}
-                
-        except Exception as e:
-            return {
-                'has_flag_data': False, 
-                'error': f'Flag analysis processing failed: {str(e)}',
-                'source': 'error'
-            }
-    
-    def _process_operator_flag_reliability(self, operator_flag_data, network_flag_statistics):
-        """
-        Process flag reliability metrics for an operator using pre-computed network statistics.
-        
-        Args:
-            operator_flag_data: Operator's flag-specific uptime data
-            network_flag_statistics: Network-wide flag statistics for comparison
-            
-        Returns:
-            dict: Processed flag reliability metrics with available periods info
-        """
-        flag_display_mapping = {
-            'Running': {'icon': '🟢', 'display_name': 'Running Operation'},
-            'Fast': {'icon': '⚡', 'display_name': 'Fast Relay'},
-            'Stable': {'icon': '🛡️', 'display_name': 'Stable Operation'}, 
-            'Guard': {'icon': '🛡️', 'display_name': 'Entry Guard'},
-            'Exit': {'icon': '🚪', 'display_name': 'Exit Node'},
-            'HSDir': {'icon': '📂', 'display_name': 'Hidden Services'},
-            'Authority': {'icon': '⚖️', 'display_name': 'Directory Authority'},
-            'V2Dir': {'icon': '📁', 'display_name': 'Directory Services'},
-            'BadExit': {'icon': '🚫', 'display_name': 'Bad Exit'}
-        }
-        
-        # Define flag ordering for consistent display - Hidden Services before Directory Services
-        flag_order = ['BadExit', 'Stable', 'Fast', 'Running', 'Authority', 'Guard', 'Exit', 'HSDir', 'V2Dir']
-        
-        flag_reliabilities = {}
-        
-        # Track which time periods have data across all flags
-        periods_with_data = set()
-        
-        # Process flags in the specified order
-        for flag in flag_order:
-            if flag not in operator_flag_data:
-                continue
-                
-            periods = operator_flag_data[flag]
-            
-            if flag not in flag_display_mapping:
-                continue
-                
-            flag_info = {
-                'icon': flag_display_mapping[flag]['icon'],
-                'display_name': flag_display_mapping[flag]['display_name'],
-                'periods': {}
-            }
-            
-            for period in ['1_month', '6_months', '1_year', '5_years']:
-                # Fixed period mapping - handle months before month to avoid conflict
-                if period == '1_month':
-                    period_short = '1M'
-                elif period == '6_months':
-                    period_short = '6M'
-                elif period == '1_year':
-                    period_short = '1Y'
-                elif period == '5_years':
-                    period_short = '5Y'
-                else:
-                    period_short = period  # fallback
-                
-                if period in periods and periods[period]:
-                    # Calculate average uptime for operator relays with this flag
-                    uptime_values = [relay_data['uptime'] for relay_data in periods[period]]
-                    avg_uptime = sum(uptime_values) / len(uptime_values)
-                    
-                    # Include all values >= 0 (0% is valid data meaning relay never had this flag)
-                    if avg_uptime >= 0:
-                        periods_with_data.add(period_short)
-                        
-                        # Determine color coding and tooltip
-                        color_class = ''
-                        tooltip = f'{flag} flag uptime over {period_short}: {avg_uptime:.1f}%'
-                        
-                        # Add network comparison if available
-                        if (flag in network_flag_statistics and 
-                            period in network_flag_statistics[flag] and
-                            network_flag_statistics[flag][period]):
-                            
-                            net_stats = network_flag_statistics[flag][period]
-                            tooltip += f' (network μ: {net_stats["mean"]:.1f}%, 2σ: {net_stats["two_sigma_low"]:.1f}%)'
-                            
-                            # Enhanced color coding logic: prioritize statistical outliers over >99%
-                            # Special handling for very low values (≤1%) - likely to be statistical outliers
-                            if avg_uptime <= 1.0:
-                                color_class = 'statistical-outlier-low'
-                            elif avg_uptime <= net_stats['two_sigma_low']:
-                                color_class = 'statistical-outlier-low'
-                            elif avg_uptime >= 99.0:
-                                color_class = 'high-performance'
-                            elif avg_uptime > net_stats['two_sigma_high']:
-                                color_class = 'statistical-outlier-high'
-                            elif avg_uptime < net_stats['mean']:
-                                color_class = 'below-mean'
-                            # Note: Removed default above-mean green coloring per user feedback
-                        
-                        else:
-                            # Fallback color coding when no network statistics available
-                            if avg_uptime <= 1.0:
-                                color_class = 'statistical-outlier-low'
-                            elif avg_uptime >= 99.0:
-                                color_class = 'high-performance'
-                            # Default: no special coloring
-                        
-                        flag_info['periods'][period_short] = {
-                            'value': avg_uptime,
-                            'color_class': color_class,
-                            'tooltip': tooltip,
-                            'relay_count': len(periods[period])
-                        }
-                
-            # Only include flag if it has data for at least one period
-            if flag_info['periods']:
-                flag_reliabilities[flag] = flag_info
-        
-        # Generate dynamic period display string
-        period_order = ['1M', '6M', '1Y', '5Y']
-        available_periods = [p for p in period_order if p in periods_with_data]
-        period_display = '/'.join(available_periods) if available_periods else 'No Data'
-        
-        return {
-            'flag_reliabilities': flag_reliabilities,
-            'available_periods': available_periods,
-            'period_display': period_display,
-            'has_data': bool(available_periods)
-        }
-    
-    def _calculate_operator_downtime_alerts(self, contact_hash, operator_relays, contact_data, bandwidth_unit):
-        """
-        Calculate real-time downtime alerts for operator contact pages.
-        
-        Shows offline relays by type with traffic percentages and impact calculations.
-        Implements idea #8 from uptime integration proposals.
-        
-        Args:
-            contact_hash (str): Contact hash for the operator  
-            operator_relays (list): List of relay objects for this operator
-            contact_data (dict): Pre-computed contact statistics (guard_count, bandwidth, etc.)
-            bandwidth_unit (str): Bandwidth unit for display (MB/s, GB/s, etc.)
-            
-        Returns:
-            dict: Downtime alert data with offline counts, impact metrics, and tooltips
-        """
-        if not operator_relays:
-            return None
-        
-        downtime_alerts = {
-            'offline_counts': {
-                'guard': 0,
-                'middle': 0, 
-                'exit': 0
-            },
-            'offline_bandwidth_impact': {
-                'total_offline_bandwidth': 0,  # bytes
-                'total_offline_bandwidth_formatted': '0.00',  # formatted with unit
-                'offline_bandwidth_percentage': 0.0,  # percentage of operator's total bandwidth
-                'total_operator_bandwidth_formatted': '0.00'  # formatted operator total
-            },
-            'offline_consensus_weight_impact': {
-                'total_offline_cw_fraction': 0.0,  # fraction of network consensus weight
-                'offline_cw_percentage_of_operator': 0.0,  # percentage of operator's total CW  
-                'total_operator_cw_percentage': 0.0  # operator's total network influence
-            },
-            'offline_relay_details': {
-                'guard_relays': [],  # List of offline guard relays with last_seen
-                'middle_relays': [],  # List of offline middle relays with last_seen  
-                'exit_relays': []   # List of offline exit relays with last_seen
-            },
-            'has_offline_relays': False
-        }
-        
-        # Calculate network totals for percentage calculations (validation method 1)
-        if not hasattr(self, 'json') or not self.json.get('network_totals'):
-            return downtime_alerts
-            
-        network_totals = self.json['network_totals']
-        total_network_guard_cw = network_totals.get('guard_consensus_weight', 0)
-        total_network_middle_cw = network_totals.get('middle_consensus_weight', 0) 
-        total_network_exit_cw = network_totals.get('exit_consensus_weight', 0)
-        total_network_cw = total_network_guard_cw + total_network_middle_cw + total_network_exit_cw
-        
-        # Calculate operator totals for impact percentage calculations (validation method 2)
-        operator_total_bandwidth = contact_data.get('bandwidth', 0)  # bytes
-        operator_total_cw_fraction = contact_data.get('consensus_weight_fraction', 0.0)
-        
-        # Track offline totals for impact calculations
-        total_offline_bandwidth = 0
-        total_offline_cw_fraction = 0.0
-        
-        # Process each relay to check if offline and categorize by flags
-        for relay in operator_relays:
-            # Check if relay is offline (not running)
-            if not relay.get('running', False):
-                downtime_alerts['has_offline_relays'] = True
-                
-                # Get relay basic info
-                nickname = relay.get('nickname', 'Unknown')
-                fingerprint = relay.get('fingerprint', '')
-                last_seen = relay.get('last_seen', 'Unknown')
-                observed_bandwidth = relay.get('observed_bandwidth', 0)
-                consensus_weight = relay.get('consensus_weight', 0)
-                flags = relay.get('flags', [])
-                
-                # Format last seen time using existing utility
-                if last_seen and last_seen != 'Unknown':
-                    last_seen_formatted = self._format_time_ago(last_seen)
-                else:
-                    last_seen_formatted = 'Unknown'
-                
-                # Add to total offline impact calculations
-                total_offline_bandwidth += observed_bandwidth
-                
-                # Convert consensus weight to fraction for network percentage calculation
-                if total_network_cw > 0:
-                    relay_cw_fraction = consensus_weight / total_network_cw
-                    total_offline_cw_fraction += relay_cw_fraction
-                
-                # Create relay info for tooltips
-                relay_info = {
-                    'nickname': nickname,
-                    'fingerprint': fingerprint[:8],  # Short fingerprint for display
-                    'last_seen': last_seen_formatted,
-                    'bandwidth': observed_bandwidth,
-                    'consensus_weight': consensus_weight,
-                    'display_text': f"{nickname} ({last_seen_formatted})"
-                }
-                
-                # Categorize by relay type based on flags
-                if 'Guard' in flags:
-                    downtime_alerts['offline_counts']['guard'] += 1
-                    downtime_alerts['offline_relay_details']['guard_relays'].append(relay_info)
-                    
-                if 'Exit' in flags:
-                    downtime_alerts['offline_counts']['exit'] += 1  
-                    downtime_alerts['offline_relay_details']['exit_relays'].append(relay_info)
-                    
-                # Middle relays are all relays that aren't Guard or Exit only, or relays that are both
-                # This matches the logic used elsewhere in the codebase for middle relay classification
-                if not flags or ('Guard' not in flags and 'Exit' not in flags) or ('Guard' in flags and 'Exit' in flags):
-                    downtime_alerts['offline_counts']['middle'] += 1
-                    downtime_alerts['offline_relay_details']['middle_relays'].append(relay_info)
-        
-        # Calculate bandwidth impact metrics
-        if operator_total_bandwidth > 0:
-            offline_bandwidth_percentage = (total_offline_bandwidth / operator_total_bandwidth) * 100
-        else:
-            offline_bandwidth_percentage = 0.0
-            
-        downtime_alerts['offline_bandwidth_impact'] = {
-            'total_offline_bandwidth': total_offline_bandwidth,
-            'total_offline_bandwidth_formatted': self._format_bandwidth_with_unit(total_offline_bandwidth, bandwidth_unit),
-            'offline_bandwidth_percentage': offline_bandwidth_percentage,
-            'total_operator_bandwidth_formatted': self._format_bandwidth_with_unit(operator_total_bandwidth, bandwidth_unit)
-        }
-        
-        # Calculate consensus weight impact metrics  
-        if operator_total_cw_fraction > 0:
-            offline_cw_percentage_of_operator = (total_offline_cw_fraction / operator_total_cw_fraction) * 100
-        else:
-            offline_cw_percentage_of_operator = 0.0
-            
-        downtime_alerts['offline_consensus_weight_impact'] = {
-            'total_offline_cw_fraction': total_offline_cw_fraction,
-            'total_offline_cw_percentage': total_offline_cw_fraction * 100,  # Network percentage
-            'offline_cw_percentage_of_operator': offline_cw_percentage_of_operator,
-            'total_operator_cw_percentage': operator_total_cw_fraction * 100
-        }
-        
-        # Calculate traffic percentages for each relay type (validation against operator totals)
-        # This provides the "X% of observed traffic" metrics requested
-        guard_traffic_percentage = 0.0
-        middle_traffic_percentage = 0.0
-        exit_traffic_percentage = 0.0
-        
-        if contact_data.get('guard_bandwidth', 0) > 0:
-            guard_offline_bandwidth = sum(r['bandwidth'] for r in downtime_alerts['offline_relay_details']['guard_relays'])
-            guard_traffic_percentage = (guard_offline_bandwidth / contact_data['guard_bandwidth']) * 100
-            
-        if contact_data.get('middle_bandwidth', 0) > 0:
-            middle_offline_bandwidth = sum(r['bandwidth'] for r in downtime_alerts['offline_relay_details']['middle_relays'])
-            middle_traffic_percentage = (middle_offline_bandwidth / contact_data['middle_bandwidth']) * 100
-            
-        if contact_data.get('exit_bandwidth', 0) > 0:
-            exit_offline_bandwidth = sum(r['bandwidth'] for r in downtime_alerts['offline_relay_details']['exit_relays'])
-            exit_traffic_percentage = (exit_offline_bandwidth / contact_data['exit_bandwidth']) * 100
-        
-        # Add traffic percentages to offline counts for display
-        downtime_alerts['traffic_percentages'] = {
-            'guard': guard_traffic_percentage,
-            'middle': middle_traffic_percentage,
-            'exit': exit_traffic_percentage
-        }
-        
-        return downtime_alerts
-
-    def _calculate_uptime_display(self, relay):
-        """
-        Calculate uptime/downtime display for a single relay.
-        
-        Logic:
-        - For running relays: Show uptime from last_restarted
-        - For offline relays: Show downtime from last_seen (avoids incorrect long downtimes)
-        
-        Args:
-            relay (dict): Relay data dictionary
-            
-        Returns:
-            str: Formatted uptime display (e.g., "UP 2d 5h ago", "DOWN 3h 45m ago", "Unknown")
-        """
-        if not relay.get('last_restarted'):
-            return "Unknown"
-            
-        is_running = relay.get('running', False)
-        
-        if is_running:
-            # For running relays, show uptime from last_restarted
-            time_since_restart = self._format_time_ago(relay['last_restarted'])
-            if time_since_restart and time_since_restart != "unknown":
-                return f"UP {time_since_restart}"
-            else:
-                return "Unknown"
-        else:
-            # For offline relays, show downtime from last_seen (when it was last observed online)
-            # This avoids showing incorrect long downtimes based on old last_restarted timestamps
-            if relay.get('last_seen'):
-                time_since_last_seen = self._format_time_ago(relay['last_seen'])
-                if time_since_last_seen and time_since_last_seen != "unknown":
-                    return f"DOWN {time_since_last_seen}"
-                else:
-                    return "DOWN (unknown)"
-            else:
-                return "DOWN (unknown)"
->>>>>>> e45b03e6
+        self.json['network_health'] = health_metrics