--- conflicted
+++ resolved
@@ -2835,15 +2835,10 @@
             'non_eu_consensus_weight_percentage', 'rare_countries_consensus_weight_percentage',
             'eu_relays_percentage', 'non_eu_relays_percentage', 'rare_countries_relays_percentage',
             'top_3_as_concentration', 'top_5_as_concentration', 'top_10_as_concentration',
-<<<<<<< HEAD
-            'overall_uptime', 'exit_uptime_1_month_mean', 'guard_uptime_1_month_mean',
-            'middle_uptime_1_month_mean', 'exit_uptime_1_month_median', 'guard_uptime_1_month_median',
-            'middle_uptime_1_month_median', 'ipv4_only_relays_percentage', 'both_ipv4_ipv6_relays_percentage',
+            # REFACTORED: Generate percentage format keys using consistent pattern
+            'overall_uptime',
+            'ipv4_only_relays_percentage', 'both_ipv4_ipv6_relays_percentage',
             'ipv4_only_bandwidth_percentage', 'both_ipv4_ipv6_bandwidth_percentage'
-=======
-            # REFACTORED: Generate percentage format keys using consistent pattern
-            'overall_uptime'
->>>>>>> d87b8c5d
         ]
         
         # Add 1_month period formatting keys (used directly in templates) 
